name: magicio
channels:
  - conda-forge
  - default
dependencies:
<<<<<<< HEAD
  - astropy>=4.0.5
  - python=3.8
  - conda-forge::ctapipe
  - conda-forge::eventio
  - conda-forge::corsikaio
  - traitlets
=======
  - astropy=5
  - python=3.10
  - ctapipe=0.17
  - eventio
  - corsikaio
>>>>>>> 8e683c62
  - zeromq
  - ipython
  - numba
  - numpy=1.22
  - numpydoc
  - pytest
  - pyyaml
  - scipy
  - zlib
  - pip
  - h5py
  - pip:
      - pytest_runner
      - uproot~=5.0<|MERGE_RESOLUTION|>--- conflicted
+++ resolved
@@ -3,20 +3,11 @@
   - conda-forge
   - default
 dependencies:
-<<<<<<< HEAD
-  - astropy>=4.0.5
-  - python=3.8
-  - conda-forge::ctapipe
-  - conda-forge::eventio
-  - conda-forge::corsikaio
-  - traitlets
-=======
   - astropy=5
   - python=3.10
-  - ctapipe=0.17
+  - ctapipe=0.19
   - eventio
   - corsikaio
->>>>>>> 8e683c62
   - zeromq
   - ipython
   - numba
@@ -30,4 +21,4 @@
   - h5py
   - pip:
       - pytest_runner
-      - uproot~=5.0+      - uproot~=5.0
