"""
# Event source for MAGIC calibrated data files.
# Requires uproot package (https://github.com/scikit-hep/uproot).
"""

import logging

import glob
import re
import os.path
from pathlib import Path

import numpy as np

import scipy
import scipy.interpolate

from astropy import units as u
from astropy.time import Time

from ctapipe.io.eventsource import EventSource
from ctapipe.io.datalevels import DataLevel

from ctapipe.core import Container
from ctapipe.core import Field

from ctapipe.containers import DataContainer
from ctapipe.containers import EventAndMonDataContainer
from ctapipe.containers import PointingContainer, TelescopePointingContainer
from ctapipe.containers import MonitoringCameraContainer
from ctapipe.containers import PedestalContainer

from ctapipe.instrument import TelescopeDescription
from ctapipe.instrument import SubarrayDescription
from ctapipe.instrument import OpticsDescription
from ctapipe.instrument import CameraGeometry


__all__ = ['MAGICEventSource']

LOGGER = logging.getLogger(__name__)


# MAGIC telescope positions in m wrt. to the center of CTA simulations
#MAGIC_TEL_POSITIONS = {
#    1: [-27.24, -146.66, 50.00] * u.m,
#    2: [-96.44, -96.77, 51.00] * u.m
#}

# MAGIC telescope positions in m wrt. to the center of MAGIC simulations, from reflector input card
MAGIC_TEL_POSITIONS = {
    1: [31.80, -28.10, 0.00] * u.m,
    2: [-31.80, 28.10, 0.00] * u.m
}

# MAGIC telescope description
OPTICS = OpticsDescription.from_name('MAGIC')
GEOM = CameraGeometry.from_name('MAGICCam')
MAGIC_TEL_DESCRIPTION = TelescopeDescription(
    name='MAGIC', tel_type='MAGIC', optics=OPTICS, camera=GEOM)
MAGIC_TEL_DESCRIPTIONS = {1: MAGIC_TEL_DESCRIPTION, 2: MAGIC_TEL_DESCRIPTION}

# trigger patterns:
MC_TRIGGER_PATTERN = 1
PEDESTAL_TRIGGER_PATTERN = 8
DATA_TRIGGER_PATTERN = 128

class L3JumpError(Exception):
    """
    Exception raised when L3 trigger number jumps backward.
    """

    def __init__(self, message):
        self.message = message

class MissingDriveReportError(Exception):
    """
    Exception raised when a subrun does not have drive reports.
    """

    def __init__(self, message):
        self.message = message

class MAGICEventSource(EventSource):
    """
    EventSource for MAGIC calibrated data.

    This class operates with the MAGIC data run-wise. This means that the files
    corresponding to the same data run are loaded and processed together.
    """
    _count = 0

    def __init__(self, config=None, tool=None, **kwargs):
        """
        Constructor

        Parameters
        ----------
        config: traitlets.loader.Config
            Configuration specified by config file or cmdline arguments.
            Used to set traitlet values.
            Set to None if no configuration to pass.
        tool: ctapipe.core.Tool
            Tool executable that is calling this component.
            Passes the correct logger to the component.
            Set to None if no Tool to pass.
        kwargs: dict
            Additional parameters to be passed.
            NOTE: The file mask of the data to read can be passed with
            the 'input_url' parameter.
        """

        file_path = Path(kwargs['input_url'])
        self.file_list = glob.glob(str(file_path.absolute()))
        if not self.file_list:
            raise ValueError("Unreadable or wrong wildcard file path given.")
        self.file_list.sort()

        # EventSource can not handle file wild cards as input_url
        # To overcome this we substitute the input_url with first file matching
        # the specified file mask.
        del kwargs['input_url']
        super().__init__(input_url=self.file_list[0], **kwargs)

        # Retrieving the list of run numbers corresponding to the data files
        run_info = list(map(self.get_run_info_from_name, self.file_list))
        run_numbers = [i[0] for i in run_info]
        is_mc_runs = [i[1] for i in run_info]

        self.run_numbers, indices = np.unique(run_numbers, return_index=True)
        is_mc_runs = [is_mc_runs[i] for i in indices]
        is_mc_runs = np.unique(is_mc_runs)

        # Checking if runt type (data/MC) is consistent:
        if len(is_mc_runs) > 1:
            raise ValueError(
                "Loaded files contain data and MC runs. Please load only data OR Monte Carlos.")
        self.is_mc = is_mc_runs[0]

        # Retrieving the data level (so far HARDCODED Sorcerer)
        self.datalevel = DataLevel.DL1_IMAGES

        # # Setting up the current run with the first run present in the data
        # self.current_run = self._set_active_run(run_number=0)
        self.current_run = None

        self._subarray_info = SubarrayDescription(
            'MAGIC', MAGIC_TEL_POSITIONS, MAGIC_TEL_DESCRIPTIONS)

    @staticmethod
    def is_compatible(file_mask):
        """
        This method checks if the specified file mask corresponds
        to MAGIC data files. The result will be True only if all
        the files are of ROOT format and contain an 'Events' tree.

        Parameters
        ----------
        file_mask: str
            A file mask to check

        Returns
        -------
        bool:
            True if the masked files are MAGIC data runs, False otherwise.

        """

        is_magic_root_file = True

        file_list = glob.glob(file_mask)

        for file_path in file_list:
            try:
                import uproot3 as uproot

                try:
                    with uproot.open(file_path) as input_data:
                        if 'Events' not in input_data:
                            is_magic_root_file = False
                except ValueError:
                    # uproot raises ValueError if the file is not a ROOT file
                    is_magic_root_file = False

            except ImportError:
                if re.match(r'.+_m\d_.+root', file_path.lower()) is None:
                    is_magic_root_file = False

        return is_magic_root_file

    @staticmethod
    def get_run_info_from_name(file_name):
        """
        This internal method extracts the run number and
        type (data/MC) from the specified file name.

        Parameters
        ----------
        file_name: str
            A file name to process.

        Returns
        -------
        int:
            A run number of the file.
        """

        mask_data = r".*\d+_M\d+_(\d+)\.\d+_Y_.*"
        mask_mc = r".*_M\d_za\d+to\d+_\d_(\d+)_Y_.*"
        mask_mc_alt = r".*_M\d_\d_(\d+)_.*"
        if re.findall(mask_data, file_name):
            parsed_info = re.findall(mask_data, file_name)
            is_mc = False
        elif re.findall(mask_mc, file_name):
            parsed_info = re.findall(mask_mc, file_name)
            is_mc = True
        else:
            parsed_info = re.findall(mask_mc_alt, file_name)
            is_mc = True

        try:
            run_number = int(parsed_info[0])
        except IndexError:
            raise IndexError(
                'Can not identify the run number and type (data/MC) of the file'
                '{:s}'.format(file_name))

        return run_number, is_mc

    def _set_active_run(self, run_number):
        """
        This internal method sets the run that will be used for data loading.

        Parameters
        ----------
        run_number: int
            The run number to use.

        Returns
        -------
        MarsRun:
            The run to use
        """

        this_run_mask = os.path.join(self.input_url.parents[0],
                                     '*{:d}*root'.format(run_number))

        run = dict()
        run['number'] = run_number
        run['read_events'] = 0
        run['data'] = MarsRun(run_file_mask=this_run_mask,
                              filter_list=self.file_list)

        return run

    @property
    def subarray(self):
        return self._subarray_info

    @property
    def is_simulation(self):
        return self.is_mc

    @property
    def datalevels(self):
        return (self.datalevel, )

    @property
    def obs_id(self):
        return self.run_numbers

    def _generator(self):
        """
        The default event generator. Return the stereo event
        generator instance.

        Returns
        -------

        """

        return self._stereo_event_generator()

    def _stereo_event_generator(self):
        """
        Stereo event generator. Yields DataContainer instances, filled
        with the read event data.

        Returns
        -------

        """

        counter = 0

        # Data container - is initialized once, and data is replaced within it after each yield
        if not self.is_mc:
            data = EventAndMonDataContainer()
        else:
            data = DataContainer()

        # Telescopes with data:
        tels_in_file = ["m1", "m2"]
        tels_with_data = {1, 2}

        # Loop over the available data runs
        for run_number in self.run_numbers:

            # Removing the previously read data run from memory
            if self.current_run is not None:
                if 'data' in self.current_run:
                    del self.current_run['data']

            # Setting the new active run (class MarsRun object)
            self.current_run = self._set_active_run(run_number)
            
            # Set monitoring data:
            if not self.is_mc:

                monitoring_data = self.current_run['data'].monitoring_data

                for tel_i, tel_id in enumerate(tels_in_file):
                    monitoring_camera = MonitoringCameraContainer()
                    pedestal_info = PedestalContainer()
                    badpixel_info = PixelStatusContainer()

                    time_tmp = Time(monitoring_data['M{:d}'.format(
                        tel_i + 1)]['PedestalMJD'], scale='utc', format='mjd')
                    pedestal_info.sample_time = Time(
                        time_tmp, format='unix', scale='utc', precision=9)
                    # hardcoded number of pedestal events averaged over:
                    pedestal_info.n_events = 500
                    pedestal_info.charge_mean = []
                    pedestal_info.charge_mean.append(
                        monitoring_data['M{:d}'.format(tel_i + 1)]['PedestalFundamental']['Mean'])
                    pedestal_info.charge_mean.append(
                        monitoring_data['M{:d}'.format(tel_i + 1)]['PedestalFromExtractor']['Mean'])
                    pedestal_info.charge_mean.append(monitoring_data['M{:d}'.format(
                        tel_i + 1)]['PedestalFromExtractorRndm']['Mean'])
                    pedestal_info.charge_std = []
                    pedestal_info.charge_std.append(
                        monitoring_data['M{:d}'.format(tel_i + 1)]['PedestalFundamental']['Rms'])
                    pedestal_info.charge_std.append(
                        monitoring_data['M{:d}'.format(tel_i + 1)]['PedestalFromExtractor']['Rms'])
                    pedestal_info.charge_std.append(
                        monitoring_data['M{:d}'.format(tel_i + 1)]['PedestalFromExtractorRndm']['Rms'])

                    t_range = Time(monitoring_data['M{:d}'.format(
                        tel_i + 1)]['badpixelinfoMJDrange'], scale='utc', format='mjd')

                    badpixel_info.hardware_failing_pixels = monitoring_data['M{:d}'.format(
                        tel_i + 1)]['badpixelinfo']
                    badpixel_info.sample_time_range = t_range

                    monitoring_camera.pedestal = pedestal_info
                    monitoring_camera.pixel_status = badpixel_info

                    data.mon.tels_with_data = {1, 2}
                    data.mon.tel[tel_i + 1] = monitoring_camera
            else:
                assert self.current_run['data'].mcheader_data['M1'] == self.current_run['data'].mcheader_data['M2'], "Simulation configurations are different for M1 and M2 !!!"
                data.mcheader.num_showers = self.current_run['data'].mcheader_data['M1']['sim_nevents']
                data.mcheader.shower_reuse = self.current_run['data'].mcheader_data['M1']['sim_reuse']
                data.mcheader.energy_range_min = (self.current_run['data'].mcheader_data['M1']['sim_emin']).to(u.TeV) # GeV->TeV
                data.mcheader.energy_range_max = (self.current_run['data'].mcheader_data['M1']['sim_emax']).to(u.TeV) # GeV->TeV
                data.mcheader.spectral_index = self.current_run['data'].mcheader_data['M1']['sim_eslope']
                data.mcheader.max_scatter_range = (self.current_run['data'].mcheader_data['M1']['sim_max_impact']).to(u.m) # cm->m
                data.mcheader.max_viewcone_radius = (self.current_run['data'].mcheader_data['M1']['sim_conesemiangle']).to(u.deg)# deg->deg
                if data.mcheader.max_viewcone_radius != 0.:
                    data.mcheader.diffuse = True
                else:
                    data.mcheader.diffuse = False
                    

            # Loop over the events
            for event_i in range(self.current_run['data'].n_stereo_events):
                # Event and run ids
                event_order_number = self.current_run['data'].stereo_ids[event_i][0]
                event_id = self.current_run['data'].event_data['M1']['stereo_event_number'][event_order_number]
                obs_id = self.current_run['number']

                # Reading event data
                event_data = self.current_run['data'].get_stereo_event_data(
                    event_i)

                data.meta = event_data['mars_meta']

                # Event counter
                data.count = counter
                data.index.obs_id = obs_id
                data.index.event_id = event_id

                # Setting up the R0 container
                data.r0.tel.clear()

                # Setting up the R1 container
                data.r1.tel.clear()

                # Setting up the DL0 container
                data.dl0.tel.clear()

                pointing = PointingContainer()
                # Filling the DL1 container with the event data
                for tel_i, tel_id in enumerate(tels_in_file):
                    # Creating the telescope pointing container
                    pointing_tel = TelescopePointingContainer()
                    
                    pointing_tel.azimuth = np.deg2rad(
                        event_data['{:s}_pointing_az'.format(tel_id)]) * u.rad
                    
                    pointing_tel.altitude = np.deg2rad(
                        90 - event_data['{:s}_pointing_zd'.format(tel_id)]) * u.rad
                    
                    # pointing.ra = np.deg2rad(
                    #    event_data['{:s}_pointing_ra'.format(tel_id)]) * u.rad
                    # pointing.dec = np.deg2rad(
                    #    event_data['{:s}_pointing_dec'.format(tel_id)]) * u.rad

                    pointing.tel[tel_i + 1] = pointing_tel

                    # Adding trigger id (MAGIC nomenclature)
                    data.r0.tel[tel_i + 1].trigger_type = self.current_run['data'].event_data['M1']['trigger_pattern'][event_order_number]
                    data.r1.tel[tel_i + 1].trigger_type = self.current_run['data'].event_data['M1']['trigger_pattern'][event_order_number]
                    data.dl0.tel[tel_i + 1].trigger_type = self.current_run['data'].event_data['M1']['trigger_pattern'][event_order_number]

                    # Adding event charge and peak positions per pixel
                    data.dl1.tel[tel_i +
                                 1].image = event_data['{:s}_image'.format(tel_id)]
                    data.dl1.tel[tel_i +
                                 1].peak_time = event_data['{:s}_pulse_time'.format(tel_id)]
                
                pointing.array_azimuth = np.deg2rad(event_data['m1_pointing_az']) * u.rad
                pointing.array_altitude = np.deg2rad(90 - event_data['m1_pointing_zd']) * u.rad
                pointing.array_ra = np.deg2rad(event_data['m1_pointing_ra']) * u.rad
                pointing.array_dec = np.deg2rad(90 - event_data['m1_pointing_dec']) * u.rad
                data.pointing = pointing

                if not self.is_mc:
                    # Adding the event arrival time
                    time_tmp = Time(
                        event_data['mjd'], scale='utc', format='mjd')
                    data.trigger.time = Time(
                        time_tmp, format='unix', scale='utc', precision=9)
                else:
                    data.mc.energy = event_data['true_energy'] * u.GeV
                    data.mc.alt = (np.pi/2 - event_data['true_zd']) * u.rad
                    # check meaning of 7deg transformation (I.Vovk)
                    data.mc.az = -1 * \
                        (event_data['true_az'] - np.deg2rad(180 - 7)) * u.rad
                    data.mc.shower_primary_id = 1 - \
                        event_data['true_shower_primary_id']
                    data.mc.h_first_int = event_data['true_h_first_int'] * u.cm
                    
                    # adding a 7deg rotation between the orientation of corsika (x axis = magnetic north) and MARS (x axis = geographical north) frames
                    # magnetic north is 7 deg westward w.r.t. geographical north
                    rot_corsika = 7 *u.deg
                    data.mc.core_x = (event_data['true_core_x']*np.cos(rot_corsika) - event_data['true_core_y']*np.sin(rot_corsika))* u.cm
                    data.mc.core_y = (event_data['true_core_x']*np.sin(rot_corsika) + event_data['true_core_y']*np.cos(rot_corsika))* u.cm

                # Setting the telescopes with data
                data.r0.tels_with_data = tels_with_data
                data.r1.tels_with_data = tels_with_data
                data.dl0.tels_with_data = tels_with_data
                data.trigger.tels_with_trigger = tels_with_data

                yield data
                counter += 1

        return

    def _mono_event_generator(self, telescope):
        """
        Mono event generator. Yields DataContainer instances, filled
        with the read event data.

        Parameters
        ----------
        telescope: str
            The telescope for which to return events. Can be either "M1" or "M2".

        Returns
        -------

        """

        counter = 0
        telescope = telescope.upper()

        # Data container - is initialized once, and data is replaced within it after each yield
        if not self.is_mc:
            data = EventAndMonDataContainer()
        else:
            data = DataContainer()

        # Telescopes with data:
        tels_in_file = ["M1", "M2"]

        if telescope not in tels_in_file:
            raise ValueError("Specified telescope {:s} is not in the allowed list {}".format(
                telescope, tels_in_file))

        tel_i = tels_in_file.index(telescope)
        tels_with_data = {tel_i + 1, }

        # Loop over the available data runs
        for run_number in self.run_numbers:

            # Removing the previously read data run from memory
            if self.current_run is not None:
                if 'data' in self.current_run:
                    del self.current_run['data']

            # Setting the new active run
            self.current_run = self._set_active_run(run_number)

            # Set monitoring data:
            if not self.is_mc:

                monitoring_data = self.current_run['data'].monitoring_data

                monitoring_camera = MonitoringCameraContainer()
                pedestal_info = PedestalContainer()
                badpixel_info = PixelStatusContainer()

                time_tmp = Time(monitoring_data['M{:d}'.format(
                    tel_i + 1)]['PedestalMJD'], scale='utc', format='mjd')
                pedestal_info.sample_time = Time(
                    time_tmp, format='unix', scale='utc', precision=9)
                pedestal_info.n_events = 500 # hardcoded number of pedestal events averaged over
                pedestal_info.charge_mean = []
                pedestal_info.charge_mean.append(
                    monitoring_data['M{:d}'.format(tel_i + 1)]['PedestalFundamental']['Mean'])
                pedestal_info.charge_mean.append(
                    monitoring_data['M{:d}'.format(tel_i + 1)]['PedestalFromExtractor']['Mean'])
                pedestal_info.charge_mean.append(monitoring_data['M{:d}'.format(
                    tel_i + 1)]['PedestalFromExtractorRndm']['Mean'])
                pedestal_info.charge_std = []
                pedestal_info.charge_std.append(
                    monitoring_data['M{:d}'.format(tel_i + 1)]['PedestalFundamental']['Rms'])
                pedestal_info.charge_std.append(
                    monitoring_data['M{:d}'.format(tel_i + 1)]['PedestalFromExtractor']['Rms'])
                pedestal_info.charge_std.append(
                    monitoring_data['M{:d}'.format(tel_i + 1)]['PedestalFromExtractorRndm']['Rms'])

                t_range = Time(monitoring_data['M{:d}'.format(
                    tel_i + 1)]['badpixelinfoMJDrange'], scale='utc', format='mjd')

                badpixel_info.hardware_failing_pixels = monitoring_data['M{:d}'.format(
                    tel_i + 1)]['badpixelinfo']
                badpixel_info.sample_time_range = t_range

                monitoring_camera.pedestal = pedestal_info
                monitoring_camera.pixel_status = badpixel_info

                data.mon.tels_with_data = tels_with_data
                data.mon.tel[tel_i + 1] = monitoring_camera

             #fdp (mono version not fully tested)
            else:
                data.mcheader.num_showers = self.current_run['data'].mcheader_data[telescope]['sim_nevents'] # total, including reuse
                data.mcheader.shower_reuse = self.current_run['data'].mcheader_data[telescope]['sim_reuse']
                data.mcheader.energy_range_min = (self.current_run['data'].mcheader_data[telescope]['sim_emin']).to(u.TeV) # GeV->TeV
                data.mcheader.energy_range_max = (self.current_run['data'].mcheader_data[telescope]['sim_emax']).to(u.TeV) # GeV->TeV
                data.mcheader.spectral_index = self.current_run['data'].mcheader_data[telescope]['sim_eslope'] 
                data.mcheader.max_scatter_range = (self.current_run['data'].mcheader_data[telescope]['sim_max_impact']).to(u.m) # cm->m
                data.mcheader.max_viewcone_radius = (self.current_run['data'].mcheader_data[telescope]['sim_conesemiangle']).to(u.deg) # deg->deg


            if telescope == 'M1':
                n_events = self.current_run['data'].n_mono_events_m1
            else:
                n_events = self.current_run['data'].n_mono_events_m2

            # Loop over the events
            for event_i in range(n_events):
                # Event and run ids
                event_order_number = self.current_run['data'].mono_ids[telescope][event_i]
                event_id = self.current_run['data'].event_data[telescope]['stereo_event_number'][event_order_number]
                obs_id = self.current_run['number']

                # Reading event data
                event_data = self.current_run['data'].get_mono_event_data(
                    event_i, telescope=telescope)

                data.meta = event_data['mars_meta']

                # Event counter
                data.count = counter
                data.index.obs_id = obs_id
                data.index.event_id = event_id

                # Setting up the R0 container
                data.r0.tel.clear()
                data.r0.tel[tel_i + 1].trigger_type = self.current_run['data'].event_data[telescope]['trigger_pattern'][event_order_number]

                # Setting up the R1 container
                data.r1.tel.clear()
                data.r1.tel[tel_i + 1].trigger_type = self.current_run['data'].event_data[telescope]['trigger_pattern'][event_order_number]

                # Setting up the DL0 container
                data.dl0.tel.clear()
                data.dl0.tel[tel_i + 1].trigger_type = self.current_run['data'].event_data[telescope]['trigger_pattern'][event_order_number]

                # Creating the telescope pointing container
                pointing = PointingContainer()
                pointing_tel = TelescopePointingContainer()

                pointing_tel.azimuth = np.deg2rad(
                    event_data['pointing_az']) * u.rad
                pointing_tel.altitude = np.deg2rad(
                    90 - event_data['pointing_zd']) * u.rad
                #pointing.ra = np.deg2rad(event_data['pointing_ra']) * u.rad
                #pointing.dec = np.deg2rad(event_data['pointing_dec']) * u.rad
                
                pointing.tel[tel_i + 1] = pointing_tel
                
                pointing.array_azimuth = np.deg2rad(event_data['pointing_az']) * u.rad
                pointing.array_altitude = np.deg2rad(90 - event_data['pointing_zd']) * u.rad
                pointing.array_ra = np.deg2rad(event_data['pointing_ra']) * u.rad
                pointing.array_dec = np.deg2rad(90 - event_data['pointing_dec']) * u.rad
                
                data.pointing = pointing

                # Adding event charge and peak positions per pixel
                data.dl1.tel[tel_i + 1].image = event_data['image']
                data.dl1.tel[tel_i + 1].peak_time = event_data['pulse_time']

                if not self.is_mc:
                    # Adding the event arrival time
                    time_tmp = Time(
                        event_data['mjd'], scale='utc', format='mjd')
                    data.trigger.time = Time(
                        time_tmp, format='unix', scale='utc', precision=9)
                else:
                    data.mc.energy = event_data['true_energy'] * u.GeV
                    data.mc.alt = (np.pi/2 - event_data['true_zd']) * u.rad
                    # check meaning of 7deg transformation (I.Vovk)
                    data.mc.az = -1 * \
                        (event_data['true_az'] - np.deg2rad(180 - 7)) * u.rad
                    data.mc.shower_primary_id = 1 - \
                        event_data['true_shower_primary_id']
                    data.mc.h_first_int = event_data['true_h_first_int'] * u.cm

                    # adding a 7deg rotation between the orientation of corsika (x axis = magnetic north) and MARS (x axis = geographical north) frames
                    # magnetic north is 7 deg westward w.r.t. geographical north
                    rot_corsika = 7 *u.deg
                    data.mc.core_x = (event_data['true_core_x']*np.cos(rot_corsika) - event_data['true_core_y']*np.sin(rot_corsika))* u.cm
                    data.mc.core_y = (event_data['true_core_x']*np.sin(rot_corsika) + event_data['true_core_y']*np.cos(rot_corsika))* u.cm

                # Setting the telescopes with data
                data.r0.tels_with_data = tels_with_data
                data.r1.tels_with_data = tels_with_data
                data.dl0.tels_with_data = tels_with_data
                data.trigger.tels_with_trigger = tels_with_data

                yield data
                counter += 1

        return

    def _pedestal_event_generator(self, telescope):
        """
        Pedestal event generator. Yields DataContainer instances, filled
        with the read event data.

        Parameters
        ----------
        telescope: str
            The telescope for which to return events. Can be either "M1" or "M2".

        Returns
        -------

        """

        counter = 0
        telescope = telescope.upper()

        # Data container - is initialized once, and data is replaced within it after each yield
        data = EventAndMonDataContainer()

        # Telescopes with data:
        tels_in_file = ["M1", "M2"]

        if telescope not in tels_in_file:
            raise ValueError("Specified telescope {:s} is not in the allowed list {}".format(
                telescope, tels_in_file))

        tel_i = tels_in_file.index(telescope)
        tels_with_data = {tel_i + 1, }

        # Loop over the available data runs
        for run_number in self.run_numbers:

            # Removing the previously read data run from memory
            if self.current_run is not None:
                if 'data' in self.current_run:
                    del self.current_run['data']

            # Setting the new active run
            self.current_run = self._set_active_run(run_number)

            monitoring_data = self.current_run['data'].monitoring_data

            monitoring_camera = MonitoringCameraContainer()
            pedestal_info = PedestalContainer()
            badpixel_info = PixelStatusContainer()

            time_tmp = Time(monitoring_data['M{:d}'.format(
                tel_i + 1)]['PedestalMJD'], scale='utc', format='mjd')
            pedestal_info.sample_time = Time(
                time_tmp, format='unix', scale='utc', precision=9)
            pedestal_info.n_events = 500 # hardcoded number of pedestal events averaged over
            pedestal_info.charge_mean = []
            pedestal_info.charge_mean.append(
                monitoring_data['M{:d}'.format(tel_i + 1)]['PedestalFundamental']['Mean'])
            pedestal_info.charge_mean.append(
                monitoring_data['M{:d}'.format(tel_i + 1)]['PedestalFromExtractor']['Mean'])
            pedestal_info.charge_mean.append(monitoring_data['M{:d}'.format(
                tel_i + 1)]['PedestalFromExtractorRndm']['Mean'])
            pedestal_info.charge_std = []
            pedestal_info.charge_std.append(
                monitoring_data['M{:d}'.format(tel_i + 1)]['PedestalFundamental']['Rms'])
            pedestal_info.charge_std.append(
                monitoring_data['M{:d}'.format(tel_i + 1)]['PedestalFromExtractor']['Rms'])
            pedestal_info.charge_std.append(
                monitoring_data['M{:d}'.format(tel_i + 1)]['PedestalFromExtractorRndm']['Rms'])

            t_range = Time(monitoring_data['M{:d}'.format(
                tel_i + 1)]['badpixelinfoMJDrange'], scale='utc', format='mjd')

            badpixel_info.hardware_failing_pixels = monitoring_data['M{:d}'.format(
                tel_i + 1)]['badpixelinfo']
            badpixel_info.sample_time_range = t_range

            monitoring_camera.pedestal = pedestal_info
            monitoring_camera.pixel_status = badpixel_info

            data.mon.tels_with_data = tels_with_data
            data.mon.tel[tel_i + 1] = monitoring_camera

            if telescope == 'M1':
                n_events = self.current_run['data'].n_pedestal_events_m1
            else:
                n_events = self.current_run['data'].n_pedestal_events_m2

            # Loop over the events
            for event_i in range(n_events):
                # Event and run ids
                event_order_number = self.current_run['data'].pedestal_ids[telescope][event_i]
                event_id = self.current_run['data'].event_data[telescope]['stereo_event_number'][event_order_number]
                obs_id = self.current_run['number']

                # Reading event data
                event_data = self.current_run['data'].get_pedestal_event_data(
                    event_i, telescope=telescope)

                data.meta = event_data['mars_meta']

                # Event counter
                data.count = counter
                data.index.obs_id = obs_id
                data.index.event_id = event_id

                # Setting up the R0 container
                data.r0.tel.clear()
                data.r0.tel[tel_i + 1].trigger_type = self.current_run['data'].event_data[telescope]['trigger_pattern'][event_order_number]

                # Setting up the R1 container
                data.r1.tel.clear()
                data.r1.tel[tel_i + 1].trigger_type = self.current_run['data'].event_data[telescope]['trigger_pattern'][event_order_number]

                # Setting up the DL0 container
                data.dl0.tel.clear()
                data.dl0.tel[tel_i + 1].trigger_type = self.current_run['data'].event_data[telescope]['trigger_pattern'][event_order_number]

                # Creating the telescope pointing container
                pointing = TelescopePointingContainer()
                pointing.azimuth = np.deg2rad(
                    event_data['pointing_az']) * u.rad
                pointing.altitude = np.deg2rad(
                    90 - event_data['pointing_zd']) * u.rad
                #pointing.ra = np.deg2rad(event_data['pointing_ra']) * u.rad
                #pointing.dec = np.deg2rad(event_data['pointing_dec']) * u.rad

                # Adding the pointing container to the event data
                data.pointing.tel[tel_i + 1] = pointing

                # Adding event charge and peak positions per pixel
                data.dl1.tel[tel_i + 1].image = event_data['image']
                data.dl1.tel[tel_i + 1].peak_time = event_data['pulse_time']

                # Adding the event arrival time
                time_tmp = Time(event_data['mjd'], scale='utc', format='mjd')
                data.trigger.time = Time(
                    time_tmp, format='unix', scale='utc', precision=9)

                # Setting the telescopes with data
                data.r0.tels_with_data = tels_with_data
                data.r1.tels_with_data = tels_with_data
                data.dl0.tels_with_data = tels_with_data
                data.trigger.tels_with_trigger = tels_with_data

                yield data
                counter += 1

        return


class MarsRun:
    """
    This class implements reading of the event data from a single MAGIC data run.
    """

    def __init__(self, run_file_mask, filter_list=None):
        """
        Constructor of the class. Defines the run to use and the camera pixel arrangement.

        Parameters
        ----------
        run_file_mask: str
            A path mask for files belonging to the run. Must correspond to a single run
            or an exception will be raised. Must correspond to calibrated ("sorcerer"-level)
            data.
        filter_list: list, optional
            A list of files, to which the run_file_mask should be applied. If None, all the
            files satisfying run_file_mask will be used. Defaults to None.
        """

        self.n_camera_pixels = GEOM.n_pixels

        self.run_file_mask = run_file_mask

        # Preparing the lists of M1/2 data files
        file_list = glob.glob(run_file_mask)

        # Filtering out extra files if necessary
        if filter_list is not None:
            file_list = list(set(file_list) & set(filter_list))

        self.m1_file_list = list(
            filter(lambda name: '_M1_' in name, file_list))
        self.m2_file_list = list(
            filter(lambda name: '_M2_' in name, file_list))
        self.m1_file_list.sort()
        self.m2_file_list.sort()

        # Retrieving the list of run numbers corresponding to the data files
        run_info = list(
            map(MAGICEventSource.get_run_info_from_name, file_list))
        run_numbers = [i[0] for i in run_info]
        is_mc_runs = [i[1] for i in run_info]

        run_numbers = np.unique(run_numbers)
        is_mc_runs = np.unique(is_mc_runs)
        # Checking if run type (data/MC) is consistent:
        if len(is_mc_runs) > 1:
            raise ValueError(
                "Run type is not consistently data or MC: {}".format(is_mc_runs))

        self.is_mc = is_mc_runs[0]

        # Checking if a single run is going to be read
        if len(run_numbers) > 1:
            raise ValueError(
                "Run mask corresponds to more than one run: {}".format(run_numbers))

        # Reading the data
        m1_data = self.load_events(
            self.m1_file_list, self.is_mc, self.n_camera_pixels)
        m2_data = self.load_events(
            self.m2_file_list, self.is_mc, self.n_camera_pixels)

        # Getting the event data
        self.event_data = dict()
        self.event_data['M1'] = m1_data[0]
        self.event_data['M2'] = m2_data[0]

        # Getting the monitoring data
        self.monitoring_data = dict()
        self.monitoring_data['M1'] = m1_data[1]
        self.monitoring_data['M2'] = m2_data[1]

        # Getting the run-wise MC header data
        if self.is_mc:
            self.mcheader_data = dict()
            self.mcheader_data['M1'] = m1_data[2]
            self.mcheader_data['M2'] = m2_data[2]

        # Detecting pedestal events
        self.pedestal_ids = self._find_pedestal_events()
        # Detecting stereo events
        self.stereo_ids = self._find_stereo_events()
        # Detecting mono events
        self.mono_ids = self._find_mono_events()

    @property
    def n_events_m1(self):
        return len(self.event_data['M1']['MJD'])

    @property
    def n_events_m2(self):
        return len(self.event_data['M2']['MJD'])

    @property
    def n_stereo_events(self):
        return len(self.stereo_ids)

    @property
    def n_mono_events_m1(self):
        return len(self.mono_ids['M1'])

    @property
    def n_mono_events_m2(self):
        return len(self.mono_ids['M2'])

    @property
    def n_pedestal_events_m1(self):
        return len(self.pedestal_ids['M1'])

    @property
    def n_pedestal_events_m2(self):
        return len(self.pedestal_ids['M2'])

    @staticmethod
    def load_events(file_list, is_mc, n_camera_pixels):
        """
        This method loads events and monitoring data from the pre-defiled file and returns them as a dictionary.

        Parameters
        ----------
        file_name: str
            Name of the MAGIC calibrated file to use.
        is_mc: boolean
            Specify whether Monte Carlo (True) or data (False) events are read
        n_camera_pixels: int
            Number of MAGIC camera pixels (not hardcoded, but specified solely via ctapipe.instrument.CameraGeometry)

        Returns
        -------
        dict:
            A dictionary with the even properties: charge / arrival time data, trigger, direction etc.
        """

        try:
            import uproot3 as uproot
        except ImportError:
            msg = "The `uproot` python module is required to access the MAGIC data"
            raise ImportError(msg)

        event_data = dict()

        event_data['charge'] = []
        event_data['arrival_time'] = []
        event_data['trigger_pattern'] = scipy.array([], dtype=np.int32)
        event_data['stereo_event_number'] = scipy.array([], dtype=np.int32)
        event_data['pointing_zd'] = scipy.array([])
        event_data['pointing_az'] = scipy.array([])
        event_data['pointing_ra'] = scipy.array([])
        event_data['pointing_dec'] = scipy.array([])
        # === added here ===
        event_data['millisec'] = scipy.array([])
        event_data['nanosec'] = scipy.array([])
        # === added here ===
        event_data['MJD'] = scipy.array([])
        event_data['mars_meta'] = []

        # monitoring information (updated from time to time)
        monitoring_data = dict()

        monitoring_data['badpixelinfo'] = []
        monitoring_data['badpixelinfoMJDrange'] = []
        monitoring_data['PedestalMJD'] = scipy.array([])
        monitoring_data['PedestalFundamental'] = dict()
        monitoring_data['PedestalFundamental']['Mean'] = []
        monitoring_data['PedestalFundamental']['Rms'] = []
        monitoring_data['PedestalFromExtractor'] = dict()
        monitoring_data['PedestalFromExtractor']['Mean'] = []
        monitoring_data['PedestalFromExtractor']['Rms'] = []
        monitoring_data['PedestalFromExtractorRndm'] = dict()
        monitoring_data['PedestalFromExtractorRndm']['Mean'] = []
        monitoring_data['PedestalFromExtractorRndm']['Rms'] = []

        #MC Header information, dictionary always created, but filled only in case of MC run
        mcheader_data = dict()

        event_data['file_edges'] = [0]

        # if no file in the list (e.g. when reading mono information), then simply
        # return empty dicts/array
        if len(file_list) == 0:
            return event_data, monitoring_data, mcheader_data

        drive_data = dict()
        drive_data['mjd'] = np.array([])
        drive_data['zd']  = np.array([])
        drive_data['az']  = np.array([])
        drive_data['ra']  = np.array([])
        drive_data['dec'] = np.array([])

        degrees_per_hour = 15.0
        seconds_per_day = 86400.0
        seconds_per_hour = 3600.

        evt_common_list = [
            'MCerPhotEvt.fPixels.fPhot',
            'MArrivalTime.fData',
            'MTriggerPattern.fPrescaled',
            'MRawEvtHeader.fStereoEvtNumber',
            'MRawEvtHeader.fDAQEvtNumber',
        ]

        # Separately, because only used with pre-processed MARS data
        # to create MPointingPos container
        pointing_array_list = [
            'MPointingPos.fZd',
            'MPointingPos.fAz',
            'MPointingPos.fRa',
            'MPointingPos.fDec',
            'MPointingPos.fDevZd',
            'MPointingPos.fDevAz',
            'MPointingPos.fDevHa',
            'MPointingPos.fDevDec',
        ]

        # Info only applicable for data:
        time_array_list = [
            'MTime.fMjd',
            'MTime.fTime.fMilliSec',
            'MTime.fNanoSec',
        ]

        drive_array_list = [
            'MReportDrive.fMjd',
            'MReportDrive.fCurrentZd',
            'MReportDrive.fCurrentAz',
            'MReportDrive.fRa',
            'MReportDrive.fDec'
        ]

        pedestal_array_list = [
            'MTimePedestals.fMjd',
            'MTimePedestals.fTime.fMilliSec',
            'MTimePedestals.fNanoSec',
            'MPedPhotFundamental.fArray.fMean',
            'MPedPhotFundamental.fArray.fRms',
            'MPedPhotFromExtractor.fArray.fMean',
            'MPedPhotFromExtractor.fArray.fRms',
            'MPedPhotFromExtractorRndm.fArray.fMean',
            'MPedPhotFromExtractorRndm.fArray.fRms'
        ]

        # Info only applicable for MC:
        mc_list = [
            'MMcEvt.fEnergy',
            'MMcEvt.fTheta',
            'MMcEvt.fPhi',
            'MMcEvt.fPartId',
            'MMcEvt.fZFirstInteraction',
            'MMcEvt.fCoreX',
            'MMcEvt.fCoreY'
        ]
        
        mcheader_list = [
            #'MMcRunHeader.fNumSimulatedShowers',
            'MMcRunHeader.fNumEvents',
            'MMcCorsikaRunHeader.fELowLim', #GeV
            'MMcCorsikaRunHeader.fEUppLim', #GeV
            'MMcCorsikaRunHeader.fSlopeSpec',
            'MMcRunHeader.fImpactMax', #cm
            #'MMcCorsikaRunHeader.fViewconeAngles',
            'MMcRunHeader.fRandomPointingConeSemiAngle' # deg
        ]

        # Metadata, currently not strictly required
        metainfo_array_list = [
            'MRawRunHeader.fRunNumber',
            'MRawRunHeader.fRunType',
            'MRawRunHeader.fSubRunIndex',
            'MRawRunHeader.fSourceRA',
            'MRawRunHeader.fSourceDEC',
            'MRawRunHeader.fTelescopeNumber',
            # === added here === 
            'MRawRunHeader.fRunStart.fMjd']
            # === added here === 

        for file_name in file_list:

            input_file = uproot.open(file_name)

            events = input_file['Events'].arrays(evt_common_list)

            # Reading the info common to MC and real data
            charge = events[b'MCerPhotEvt.fPixels.fPhot']
            arrival_time = events[b'MArrivalTime.fData']
            trigger_pattern = events[b'MTriggerPattern.fPrescaled']
            stereo_event_number = events[b'MRawEvtHeader.fStereoEvtNumber']

            # Reading run-wise meta information (same for all events in subrun):
            mars_meta = dict()

            mars_meta['is_simulation'] = is_mc

            if is_mc:
                mc_header_info = input_file['RunHeaders'].arrays(mcheader_list)
                mcheader_data['sim_nevents']=int(mc_header_info[b'MMcRunHeader.fNumEvents'][0]) #std: 5000
                mcheader_data['sim_reuse']= 1 #this value is not written in the magic root file, but since the sim_events already include shower reuse we artificially set it to 1 (actually every shower reused 5 times for std MAGIC MC)
                mcheader_data['sim_emin']=mc_header_info[b'MMcCorsikaRunHeader.fELowLim'][0]*u.GeV
                mcheader_data['sim_emax']=mc_header_info[b'MMcCorsikaRunHeader.fEUppLim'][0]*u.GeV
                mcheader_data['sim_eslope']=mc_header_info[b'MMcCorsikaRunHeader.fSlopeSpec'][0] #std: -1.6
                mcheader_data['sim_max_impact']=mc_header_info[b'MMcRunHeader.fImpactMax'][0]*u.cm
                mcheader_data['sim_conesemiangle']=mc_header_info[b'MMcRunHeader.fRandomPointingConeSemiAngle'][0]*u.deg #std: 2.5 deg, also corsika viewcone is defined by "half of the cone angle".

            # Reading event timing information:
            if not is_mc:
                event_times = input_file['Events'].arrays(time_array_list)
                # Computing the event arrival time

                event_mjd = event_times[b'MTime.fMjd']
                event_millisec = event_times[b'MTime.fTime.fMilliSec']
                event_nanosec = event_times[b'MTime.fNanoSec']

                event_mjd = event_mjd + \
                    (event_millisec / 1e3 + event_nanosec / 1e9) / seconds_per_day
                event_data['MJD'] = scipy.concatenate(
                    (event_data['MJD'], event_mjd))

                # === added here ===
                event_data['millisec'] = scipy.concatenate((event_data['millisec'], event_millisec))
                event_data['nanosec'] = scipy.concatenate((event_data['nanosec'], event_nanosec))
                # === added here ===

            # try to read RunHeaders tree (soft fail if not present, to pass current tests)
            try:
                meta_info = input_file['RunHeaders'].arrays(
                    metainfo_array_list)

                mars_meta['origin'] = "MAGIC"
                mars_meta['input_url'] = file_name

                mars_meta['number'] = int(
                    meta_info[b'MRawRunHeader.fRunNumber'][0])
                mars_meta['number_subrun'] = int(
                    meta_info[b'MRawRunHeader.fSubRunIndex'][0])
                mars_meta['source_ra'] = meta_info[b'MRawRunHeader.fSourceRA'][0] / \
                    seconds_per_hour * degrees_per_hour * u.deg
                mars_meta['source_dec'] = meta_info[b'MRawRunHeader.fSourceDEC'][0] / \
                    seconds_per_hour * u.deg

                # === added here ===
                mars_meta['mjd'] = int(meta_info[b'MRawRunHeader.fRunStart.fMjd'][0])
                # === added here ===

                is_mc_check = int(meta_info[b'MRawRunHeader.fRunType'][0])
                if is_mc_check == 0:
                    is_mc_check = False
                elif is_mc_check == 256:
                    is_mc_check = True
                else:
                    msg = "Run type (Data or MC) of MAGIC data file not recognised."
                    LOGGER.error(msg)
                    raise ValueError(msg)
                if is_mc_check != is_mc:
                    msg = "Inconsistent run type (data or MC) between file name and runheader content."
                    LOGGER.error(msg)
                    raise ValueError(msg)

                # Reading the info only contained in real data
                if not is_mc:
                    badpixelinfo = input_file['RunHeaders']['MBadPixelsCam.fArray.fInfo'].array(
                        uproot.asjagged(uproot.asdtype(np.int32))).flatten().reshape((4, 1183), order='F')
                    # now we have 4 axes:
                    # 0st axis: empty (?)
                    # 1st axis: Unsuitable pixels
                    # 2nd axis: Uncalibrated pixels (says why pixel is unsuitable)
                    # 3rd axis: Bad hardware pixels (says why pixel is unsuitable)
                    # Each axis cointains a 32bit integer encoding more information about the specific problem, see MARS software, MBADPixelsPix.h
                    # take first axis
                    unsuitable_pix_bitinfo = badpixelinfo[1][:n_camera_pixels]
                    # extract unsuitable bit:
                    unsuitable_pix = np.zeros(n_camera_pixels, dtype=np.bool)
                    for i in range(n_camera_pixels):
                        unsuitable_pix[i] = int('\t{0:08b}'.format(
                            unsuitable_pix_bitinfo[i] & 0xff)[-2])
                    monitoring_data['badpixelinfo'].append(unsuitable_pix)
                    # save time interval of badpixel info:
                    monitoring_data['badpixelinfoMJDrange'].append(
                        [event_mjd[0], event_mjd[-1]])

            except KeyError:
                LOGGER.warning(
                    "RunHeaders tree not present in file. Cannot read meta information - will assume it is a real data run.")
                is_mc = False

            # try to read Pedestals tree (soft fail if not present)
            if not is_mc:
                try:
                    pedestal_info = input_file['Pedestals'].arrays(
                        pedestal_array_list)

                    pedestal_mjd = pedestal_info[b'MTimePedestals.fMjd']
                    pedestal_millisec = pedestal_info[b'MTimePedestals.fTime.fMilliSec']
                    pedestal_nanosec = pedestal_info[b'MTimePedestals.fNanoSec']
                    n_pedestals = len(pedestal_mjd)
                    pedestal_mjd = pedestal_mjd + \
                        (pedestal_millisec / 1e3 +
                         pedestal_nanosec / 1e9) / seconds_per_day
                    monitoring_data['PedestalMJD'] = scipy.concatenate(
                        (monitoring_data['PedestalMJD'], pedestal_mjd))
                    for quantity in ['Mean', 'Rms']:
                        for i_pedestal in range(n_pedestals):
                            monitoring_data['PedestalFundamental'][quantity].append(
                                pedestal_info['MPedPhotFundamental.fArray.f{:s}'.format(quantity).encode()][i_pedestal][:n_camera_pixels])
                            monitoring_data['PedestalFromExtractor'][quantity].append(
                                pedestal_info['MPedPhotFromExtractor.fArray.f{:s}'.format(quantity).encode()][i_pedestal][:n_camera_pixels])
                            monitoring_data['PedestalFromExtractorRndm'][quantity].append(
                                pedestal_info['MPedPhotFromExtractorRndm.fArray.f{:s}'.format(quantity).encode()][i_pedestal][:n_camera_pixels])

                except KeyError:
                    LOGGER.warning(
                        "Pedestals tree not present in file. Cleaning algorithm may fail.")

            # Reading pointing information (in units of degrees):
            if is_mc:
                # Retrieving the telescope pointing direction
                pointing = input_file['Events'].arrays(pointing_array_list)

                pointing_zd = pointing[b'MPointingPos.fZd'] - \
                    pointing[b'MPointingPos.fDevZd']
                pointing_az = pointing[b'MPointingPos.fAz'] - \
                    pointing[b'MPointingPos.fDevAz']
                # N.B. the positive sign here, as HA = local sidereal time - ra
                pointing_ra = (pointing[b'MPointingPos.fRa'] +
                               pointing[b'MPointingPos.fDevHa']) * degrees_per_hour
                pointing_dec = pointing[b'MPointingPos.fDec'] - \
                    pointing[b'MPointingPos.fDevDec']
            else:
                # Getting the telescope drive info
                drive = input_file['Drive'].arrays(drive_array_list)

                drive_mjd = drive[b'MReportDrive.fMjd']
                drive_zd = drive[b'MReportDrive.fCurrentZd']
                drive_az = drive[b'MReportDrive.fCurrentAz']
                drive_ra = drive[b'MReportDrive.fRa'] * degrees_per_hour
                drive_dec = drive[b'MReportDrive.fDec']

                drive_data['mjd'] = np.concatenate((drive_data['mjd'],drive_mjd))
                drive_data['zd']  = np.concatenate((drive_data['zd'],drive_zd))
                drive_data['az']  = np.concatenate((drive_data['az'],drive_az))
                drive_data['ra']  = np.concatenate((drive_data['ra'],drive_ra))
                drive_data['dec'] = np.concatenate((drive_data['dec'],drive_dec))

                if len(drive_mjd) < 3:
                    LOGGER.warning(f"File {file_name} has only {len(drive_mjd)} drive reports.")
                    if len(drive_mjd) == 0:
                        raise MissingDriveReportError(f"File {file_name} does not have any drive report. Check if it was merpped correctly.")

            # check for bit flips in the stereo event ID:
            d_x = np.diff(stereo_event_number.astype(np.int))
            dx_flip_ids_before = np.where(d_x < 0)[0]
            dx_flip_ids_after = dx_flip_ids_before + 1
            dx_flipzero_ids_first = np.where(d_x == 0)[0]
            dx_flipzero_ids_second = dx_flipzero_ids_first + 1
            if not is_mc:
                pedestal_ids = np.where(
                    trigger_pattern == PEDESTAL_TRIGGER_PATTERN)[0]
                # sort out pedestals events from zero-difference steps:
                dx_flipzero_ids_second = np.array(
                    list(set(dx_flipzero_ids_second) - set(pedestal_ids)))
                dx_flip_ids_after = np.array(np.union1d(
                    dx_flip_ids_after, dx_flipzero_ids_second), dtype=np.int)
            else:
                # for MC, sort out stereo_event_number = 0:
                orphan_ids = np.where(stereo_event_number == 0)[0]
                dx_flip_ids_after = np.array(
                    list(set(dx_flip_ids_after) - set(orphan_ids)))
            dx_flip_ids_before = dx_flip_ids_after - 1
            max_total_jumps = 100
            if len(dx_flip_ids_before) > 0:
                LOGGER.warning("Warning: detected %d bitflips in file %s. Flag affected events as unsuitable" % (
                    len(dx_flip_ids_before), file_name))
                total_jumped_events = 0
                for i in dx_flip_ids_before:
                    trigger_pattern[i] = -1
                    trigger_pattern[i+1] = -1
                    if not is_mc:
                        jumped_events = int(stereo_event_number[i]) - int(stereo_event_number[i+1])
                        total_jumped_events += jumped_events
                        LOGGER.warning(f"Jump of L3 number backward from {stereo_event_number[i]} to {stereo_event_number[i+1]}; "
                            f"total jumped events so far: {total_jumped_events}")
                        if total_jumped_events > max_total_jumps:
                            raise L3JumpError(f"Jumps backward in L3 trigger number by {total_jumped_events} in total. You might consider matching events by time instead.")

            event_data['charge'].append(charge)
            event_data['arrival_time'].append(arrival_time)
            event_data['mars_meta'].append(mars_meta)
            event_data['trigger_pattern'] = scipy.concatenate(
                (event_data['trigger_pattern'], trigger_pattern))
            event_data['stereo_event_number'] = scipy.concatenate(
                (event_data['stereo_event_number'], stereo_event_number))
            if is_mc:
                event_data['pointing_zd'] = scipy.concatenate(
                    (event_data['pointing_zd'], pointing_zd))
                event_data['pointing_az'] = scipy.concatenate(
                    (event_data['pointing_az'], pointing_az))
                event_data['pointing_ra'] = scipy.concatenate(
                    (event_data['pointing_ra'], pointing_ra))
                event_data['pointing_dec'] = scipy.concatenate(
                    (event_data['pointing_dec'], pointing_dec))

                mc_info = input_file['Events'].arrays(mc_list)
                # N.B.: For MC, there is only one subrun, so do not need to 'append'
                event_data['true_energy'] = mc_info[b'MMcEvt.fEnergy']
                event_data['true_zd'] = mc_info[b'MMcEvt.fTheta']
                event_data['true_az'] = mc_info[b'MMcEvt.fPhi']
                event_data['true_shower_primary_id'] = mc_info[b'MMcEvt.fPartId']
                event_data['true_h_first_int'] = mc_info[b'MMcEvt.fZFirstInteraction']
                event_data['true_core_x'] = mc_info[b'MMcEvt.fCoreX']
                event_data['true_core_y'] = mc_info[b'MMcEvt.fCoreY']

            event_data['file_edges'].append(len(event_data['trigger_pattern']))

        if not is_mc:
            monitoring_data['badpixelinfo'] = np.array(
                monitoring_data['badpixelinfo'])
            monitoring_data['badpixelinfoMJDrange'] = np.array(
                monitoring_data['badpixelinfoMJDrange'])
            # sort monitoring data:
            order = np.argsort(monitoring_data['PedestalMJD'])
            monitoring_data['PedestalMJD'] = monitoring_data['PedestalMJD'][order]

            for quantity in ['Mean', 'Rms']:
                monitoring_data['PedestalFundamental'][quantity] = np.array(
                    monitoring_data['PedestalFundamental'][quantity])
                monitoring_data['PedestalFromExtractor'][quantity] = np.array(
                    monitoring_data['PedestalFromExtractor'][quantity])
                monitoring_data['PedestalFromExtractorRndm'][quantity] = np.array(
                    monitoring_data['PedestalFromExtractorRndm'][quantity])

            # get only drive reports with unique times, otherwise interpolation fails.
            drive_mjd_unique, unique_indices = np.unique(drive_data['mjd'], return_index=True)
            drive_zd_unique  = drive_data['zd'][unique_indices]
            drive_az_unique  = drive_data['az'][unique_indices]
            drive_ra_unique  = drive_data['ra'][unique_indices]
            drive_dec_unique = drive_data['dec'][unique_indices]

            first_drive_report_time = Time(drive_mjd_unique[0], scale='utc', format='mjd')
            last_drive_report_time  = Time(drive_mjd_unique[-1], scale='utc', format='mjd')

            LOGGER.warning(f"Interpolating events information from {len(drive_data['mjd'])} drive reports.")
            LOGGER.warning(f"Drive reports available from {first_drive_report_time.iso} to {last_drive_report_time.iso}.")

            # Creating azimuth and zenith angles interpolators
            drive_zd_pointing_interpolator = scipy.interpolate.interp1d(
                drive_mjd_unique, drive_zd_unique, fill_value="extrapolate")
            drive_az_pointing_interpolator = scipy.interpolate.interp1d(
                drive_mjd_unique, drive_az_unique, fill_value="extrapolate")

            # Creating RA and DEC interpolators
            drive_ra_pointing_interpolator = scipy.interpolate.interp1d(
                drive_mjd_unique, drive_ra_unique, fill_value="extrapolate")
            drive_dec_pointing_interpolator = scipy.interpolate.interp1d(
                drive_mjd_unique, drive_dec_unique, fill_value="extrapolate")

            # Interpolating the drive pointing to the event time stamps
            event_data['pointing_zd'] = drive_zd_pointing_interpolator(event_data['MJD'])
            event_data['pointing_az'] = drive_az_pointing_interpolator(event_data['MJD'])
            event_data['pointing_ra'] = drive_ra_pointing_interpolator(event_data['MJD'])
            event_data['pointing_dec'] = drive_dec_pointing_interpolator(event_data['MJD'])

        return event_data, monitoring_data, mcheader_data


    def _find_pedestal_events(self):
        """
        This internal method identifies the IDs (order numbers) of the
        pedestal events in the run.

        Returns
        -------
        dict:
            A dictionary of pedestal event IDs in M1/2 separately.
        """

        pedestal_ids = dict()

        for telescope in self.event_data:
            ped_triggers = np.where(
                self.event_data[telescope]['trigger_pattern'] == PEDESTAL_TRIGGER_PATTERN)
            pedestal_ids[telescope] = ped_triggers[0]

        return pedestal_ids

    def _find_stereo_events(self):
        """
        This internal methods identifies stereo events in the run.

        Returns
        -------
        list:
            A list of pairs (M1_id, M2_id) corresponding to stereo events in the run.
        """

        stereo_ids = []

        n_m1_events = len(self.event_data['M1']['stereo_event_number'])
        n_m2_events = len(self.event_data['M2']['stereo_event_number'])
        if (n_m1_events == 0) or (n_m2_events == 0):
            return stereo_ids

        if not self.is_mc:
            stereo_m1_data = self.event_data['M1']['stereo_event_number'][np.where(self.event_data['M1']['trigger_pattern'] == DATA_TRIGGER_PATTERN)]
            stereo_m2_data = self.event_data['M2']['stereo_event_number'][np.where(self.event_data['M2']['trigger_pattern'] == DATA_TRIGGER_PATTERN)]

            # find common values between M1 and M2 stereo events, see https://numpy.org/doc/stable/reference/generated/numpy.intersect1d.html
            stereo_numbers = np.intersect1d(stereo_m1_data, stereo_m2_data)

            # find indices of the stereo event numbers in original stereo event numbers arrays, see
            # https://stackoverflow.com/questions/12122639/find-indices-of-a-list-of-values-in-a-numpy-array
            m1_ids = np.searchsorted(self.event_data['M1']['stereo_event_number'], stereo_numbers)
            m2_ids = np.searchsorted(self.event_data['M2']['stereo_event_number'], stereo_numbers)

            # make list of tuples, see https://stackoverflow.com/questions/2407398/how-to-merge-lists-into-a-list-of-tuples
            stereo_ids = list(zip(m1_ids, m2_ids))
        else:
            stereo_m1_data = self.event_data['M1']['stereo_event_number'][np.where(self.event_data['M1']['trigger_pattern'] == MC_TRIGGER_PATTERN)]
            stereo_m2_data = self.event_data['M2']['stereo_event_number'][np.where(self.event_data['M2']['trigger_pattern'] == MC_TRIGGER_PATTERN)]
            # remove events with 0 stereo number, which are mono events
            stereo_m1_data = stereo_m1_data[np.where(stereo_m1_data != 0)]
            stereo_m2_data = stereo_m2_data[np.where(stereo_m2_data != 0)]

            stereo_numbers = np.intersect1d(stereo_m1_data, stereo_m2_data)

            # because of IDs equal to 0, we must find indices in a slight different way
            # see https://stackoverflow.com/questions/8251541/numpy-for-every-element-in-one-array-find-the-index-in-another-array

            index_m1 = np.argsort(self.event_data['M1']['stereo_event_number'])
            index_m2 = np.argsort(self.event_data['M2']['stereo_event_number'])

            sort_stereo_events_m1 = self.event_data['M1']['stereo_event_number'][index_m1]
            sort_stereo_events_m2 = self.event_data['M2']['stereo_event_number'][index_m2]

            sort_index_m1 = np.searchsorted(sort_stereo_events_m1, stereo_numbers)
            sort_index_m2 = np.searchsorted(sort_stereo_events_m2, stereo_numbers)

            m1_ids = np.take(index_m1, sort_index_m1)
            m2_ids = np.take(index_m2, sort_index_m2)

            stereo_ids = list(zip(m1_ids, m2_ids))

        return stereo_ids

    def _find_mono_events(self):
        """
        This internal method identifies the IDs (order numbers) of the
        pedestal events in the run.

        Returns
        -------
        dict:
            A dictionary of pedestal event IDs in M1/2 separately.
        """

        mono_ids = dict()
        mono_ids['M1'] = []
        mono_ids['M2'] = []

        n_m1_events = len(self.event_data['M1']['stereo_event_number'])
        n_m2_events = len(self.event_data['M2']['stereo_event_number'])

        if not self.is_mc:
            if (n_m1_events != 0) and (n_m2_events != 0):
                m1_data = self.event_data['M1']['stereo_event_number'][np.where(self.event_data['M1']['trigger_pattern'] == DATA_TRIGGER_PATTERN)]
                m2_data = self.event_data['M2']['stereo_event_number'][np.where(self.event_data['M2']['trigger_pattern'] == DATA_TRIGGER_PATTERN)]

                m1_ids_data = np.where(self.event_data['M1']['trigger_pattern'] == DATA_TRIGGER_PATTERN)[0]
                m2_ids_data = np.where(self.event_data['M2']['trigger_pattern'] == DATA_TRIGGER_PATTERN)[0]

                stereo_numbers = np.intersect1d(m1_data, m2_data)

                m1_ids_stereo = np.searchsorted(self.event_data['M1']['stereo_event_number'], stereo_numbers)
                m2_ids_stereo = np.searchsorted(self.event_data['M2']['stereo_event_number'], stereo_numbers)

                # remove ids that have stereo trigger from the array of ids of data events
                # see: https://stackoverflow.com/questions/52417929/remove-elements-from-one-array-if-present-in-another-array-keep-duplicates-nu

                sidx1 = m1_ids_stereo.argsort()
                idx1 = np.searchsorted(m1_ids_stereo,m1_ids_data,sorter=sidx1)
                idx1[idx1==len(m1_ids_stereo)] = 0
                m1_ids_mono = m1_ids_data[m1_ids_stereo[sidx1[idx1]] != m1_ids_data]

                sidx2 = m2_ids_stereo.argsort()
                idx2 = np.searchsorted(m2_ids_stereo,m2_ids_data,sorter=sidx2)
                idx2[idx2==len(m2_ids_stereo)] = 0
                m2_ids_mono = m2_ids_data[m2_ids_stereo[sidx2[idx2]] != m2_ids_data]

                mono_ids['M1'] = m1_ids_mono.tolist()
                mono_ids['M2'] = m2_ids_mono.tolist()
            elif (n_m1_events != 0) and (n_m2_events == 0):
                m1_ids_data = np.where(self.event_data['M1']['trigger_pattern'] == DATA_TRIGGER_PATTERN)[0]
                mono_ids['M1'] = m1_ids_data.tolist()
            elif (n_m1_events == 0) and (n_m2_events != 0):
                m2_ids_data = np.where(self.event_data['M2']['trigger_pattern'] == DATA_TRIGGER_PATTERN)[0]
                mono_ids['M2'] = m2_ids_data.tolist()
        else:
            # just find ids where event stereo number is 0 (which is given to mono events) and pattern is MC trigger
            m1_mono_mask = np.logical_and(self.event_data['M1']['trigger_pattern'] == MC_TRIGGER_PATTERN, self.event_data['M1']['stereo_event_number'] == 0)
            m2_mono_mask = np.logical_and(self.event_data['M2']['trigger_pattern'] == MC_TRIGGER_PATTERN, self.event_data['M2']['stereo_event_number'] == 0)

            m1_ids = np.where(m1_mono_mask == True)[0].tolist()
            m2_ids = np.where(m2_mono_mask == True)[0].tolist()

            mono_ids['M1'] = m1_ids
            mono_ids['M2'] = m2_ids

        return mono_ids

    def _get_pedestal_file_num(self, pedestal_event_num, telescope):
        """
        This internal method identifies the M1/2 file number of the
        given pedestal event in M1/2 file lists, corresponding to this run.

        Parameters
        ----------
        pedestal_event_num: int
            Order number of the event in the list of pedestal events
            of the specified telescope, corresponding to this run.
        telescope: str
            The name of the telescope to which this event corresponds.
            May be "M1" or "M2".

        Returns
        -------
        file_num:
            Order number of the corresponding file in the M1 or M2 file list.
        """

        event_id = self.pedestal_ids[telescope][pedestal_event_num]
        file_num = np.digitize(
            [event_id], self.event_data[telescope]['file_edges'])
        file_num = file_num[0] - 1

        return file_num

    def _get_stereo_file_num(self, stereo_event_num):
        """
        This internal method identifies the M1/2 file numbers of the
        given stereo event in M1/2 file lists, corresponding to this run.

        Parameters
        ----------
        stereo_event_num: int
            Order number of the event in the list of stereo events corresponding
            to this run.

        Returns
        -------
        m1_file_num:
            Order number of the corresponding file in the M1 file list.
        m2_file_num:
            Order number of the corresponding file in the M2 file list.
        """

        m1_id = self.stereo_ids[stereo_event_num][0]
        m2_id = self.stereo_ids[stereo_event_num][1]
        m1_file_num = np.digitize([m1_id], self.event_data['M1']['file_edges'])
        m2_file_num = np.digitize([m2_id], self.event_data['M2']['file_edges'])

        m1_file_num = m1_file_num[0] - 1
        m2_file_num = m2_file_num[0] - 1

        return m1_file_num, m2_file_num

    def _get_mono_file_num(self, mono_event_num, telescope):
        """
        This internal method identifies the M1/2 file number of the
        given mono event in M1/2 file lists, corresponding to this run.

        Parameters
        ----------
        mono_event_num: int
            Order number of the event in the list of stereo events corresponding
            to this run.
        telescope: str
            The name of the telescope to which this event corresponds.
            May be "M1" or "M2".

        Returns
        -------
        file_num:
            Order number of the corresponding file in the M1 or M2 file list.
        """

        event_id = self.mono_ids[telescope][mono_event_num]
        file_num = np.digitize(
            [event_id], self.event_data[telescope]['file_edges'])
        file_num = file_num[0] - 1

        return file_num

    def get_pedestal_event_data(self, pedestal_event_num, telescope):
        """
        This method read the photon content and arrival time (per pixel)
        for the specified pedestal event. Also returned is the event telescope pointing
        data.

        Parameters
        ----------
        pedestal_event_num: int
            Order number of the event in the list of pedestal events for the
            given telescope, corresponding to this run.
        telescope: str
            The name of the telescope to which this event corresponds.
            May be "M1" or "M2".

        Returns
        -------
        dict:
            The output has the following structure:
            'image' - photon_content in requested telescope
            'pulse_time' - arrival_times in requested telescope
            'pointing_az' - pointing azimuth [degrees]
            'pointing_zd' - pointing zenith angle [degrees]
            'pointing_ra' - pointing right ascension [degrees]
            'pointing_dec' - pointing declination [degrees]
            'mjd' - event arrival time [MJD]
        """

        file_num = self._get_pedestal_file_num(pedestal_event_num, telescope)
        event_id = self.pedestal_ids[telescope][pedestal_event_num]

        id_in_file = event_id - \
            self.event_data[telescope]['file_edges'][file_num]

        photon_content = self.event_data[telescope]['charge'][file_num][id_in_file][:self.n_camera_pixels]
        arrival_times = self.event_data[telescope]['arrival_time'][file_num][id_in_file][:self.n_camera_pixels]

        event_data = dict()
        event_data['image'] = photon_content
        event_data['pulse_time'] = arrival_times
        event_data['pointing_az'] = self.event_data[telescope]['pointing_az'][event_id]
        event_data['pointing_zd'] = self.event_data[telescope]['pointing_zd'][event_id]
        event_data['pointing_ra'] = self.event_data[telescope]['pointing_ra'][event_id]
        event_data['pointing_dec'] = self.event_data[telescope]['pointing_dec'][event_id]
        event_data['mjd'] = self.event_data[telescope]['MJD'][event_id]
        event_data['mars_meta'] = self.event_data[telescope]['mars_meta'][file_num]

        return event_data

    def get_stereo_event_data(self, stereo_event_num):
        """
        This method read the photon content and arrival time (per pixel)
        for the specified stereo event. Also returned is the event telescope pointing
        data.

        Parameters
        ----------
        stereo_event_num: int
            Order number of the event in the list of stereo events corresponding
            to this run.

        Returns
        -------
        dict:
            The output has the following structure:
            'm1_image' - M1 photon_content
            'm1_pulse_time' - M1 arrival_times
            'm2_image' - M2 photon_content
            'm2_peak_pos' - M2 arrival_times
            'm1_pointing_az' - M1 pointing azimuth [degrees]
            'm1_pointing_zd' - M1 pointing zenith angle [degrees]
            'm1_pointing_ra' - M1 pointing right ascension [degrees]
            'm1_pointing_dec' - M1 pointing declination [degrees]
            'm2_pointing_az' - M2 pointing azimuth [degrees]
            'm2_pointing_zd' - M2 pointing zenith angle [degrees]
            'm2_pointing_ra' - M2 pointing right ascension [degrees]
            'm2_pointing_dec' - M2 pointing declination [degrees]
            'mjd' - event arrival time [MJD]
        """

        m1_file_num, m2_file_num = self._get_stereo_file_num(stereo_event_num)
        m1_id = self.stereo_ids[stereo_event_num][0]
        m2_id = self.stereo_ids[stereo_event_num][1]

        m1_id_in_file = m1_id - \
            self.event_data['M1']['file_edges'][m1_file_num]
        m2_id_in_file = m2_id - \
            self.event_data['M2']['file_edges'][m2_file_num]

        m1_photon_content = self.event_data['M1']['charge'][m1_file_num][m1_id_in_file][:self.n_camera_pixels]
        m1_arrival_times = self.event_data['M1']['arrival_time'][m1_file_num][m1_id_in_file][:self.n_camera_pixels]

        m2_photon_content = self.event_data['M2']['charge'][m2_file_num][m2_id_in_file][:self.n_camera_pixels]
        m2_arrival_times = self.event_data['M2']['arrival_time'][m2_file_num][m2_id_in_file][:self.n_camera_pixels]

        event_data = dict()
        event_data['m1_image'] = m1_photon_content
        event_data['m1_pulse_time'] = m1_arrival_times
        event_data['m2_image'] = m2_photon_content
        event_data['m2_pulse_time'] = m2_arrival_times
        event_data['m1_pointing_az'] = self.event_data['M1']['pointing_az'][m1_id]
        event_data['m1_pointing_zd'] = self.event_data['M1']['pointing_zd'][m1_id]
        event_data['m1_pointing_ra'] = self.event_data['M1']['pointing_ra'][m1_id]
        event_data['m1_pointing_dec'] = self.event_data['M1']['pointing_dec'][m1_id]
        event_data['m2_pointing_az'] = self.event_data['M2']['pointing_az'][m2_id]
        event_data['m2_pointing_zd'] = self.event_data['M2']['pointing_zd'][m2_id]
        event_data['m2_pointing_ra'] = self.event_data['M2']['pointing_ra'][m2_id]
        event_data['m2_pointing_dec'] = self.event_data['M2']['pointing_dec'][m2_id]

        # get information identical for both telescopes from M1:
        event_data['mars_meta'] = self.event_data['M1']['mars_meta'][m1_file_num]
<<<<<<< HEAD
        # === added here ===
        event_data['stereo_event_number'] = self.event_data['M1']['stereo_event_number'][m1_id]
        # === added here ===

        if self.is_mc == False:
=======

        if not self.is_mc:
>>>>>>> 0d5ee8a2
            event_data['mjd'] = self.event_data['M1']['MJD'][m1_id]
            # === added here ===
            event_data['m1_millisec'] = self.event_data['M1']['millisec'][m1_id]
            event_data['m1_nanosec'] = self.event_data['M1']['nanosec'][m1_id]
            event_data['m2_millisec'] =self.event_data['M2']['millisec'][m1_id]
            event_data['m2_nanosec'] = self.event_data['M2']['nanosec'][m1_id]
            # === added here ===
        else:
            event_data['true_energy'] = self.event_data['M1']['true_energy'][m1_id]
            event_data['true_zd'] = self.event_data['M1']['true_zd'][m1_id]
            event_data['true_az'] = self.event_data['M1']['true_az'][m1_id]
            event_data['true_shower_primary_id'] = self.event_data['M1']['true_shower_primary_id'][m1_id]
            event_data['true_h_first_int'] = self.event_data['M1']['true_h_first_int'][m1_id]
            event_data['true_core_x'] = self.event_data['M1']['true_core_x'][m1_id]
            event_data['true_core_y'] = self.event_data['M1']['true_core_y'][m1_id]

        return event_data

    def get_mono_event_data(self, mono_event_num, telescope):
        """
        This method read the photon content and arrival time (per pixel)
        for the specified mono event. Also returned is the event telescope pointing
        data.

        Parameters
        ----------
        mono_event_num: int
            Order number of the event in the list of mono events for the
            given telescope, corresponding to this run.
        telescope: str
            The name of the telescope to which this event corresponds.
            May be "M1" or "M2".

        Returns
        -------
        dict:
            The output has the following structure:
            'image' - photon_content in requested telescope
            'pulse_time' - arrival_times in requested telescope
            'pointing_az' - pointing azimuth [degrees]
            'pointing_zd' - pointing zenith angle [degrees]
            'pointing_ra' - pointing right ascension [degrees]
            'pointing_dec' - pointing declination [degrees]
            'mjd' - event arrival time [MJD]
        """

        file_num = self._get_mono_file_num(mono_event_num, telescope)
        event_id = self.mono_ids[telescope][mono_event_num]

        id_in_file = event_id - \
            self.event_data[telescope]['file_edges'][file_num]

        photon_content = self.event_data[telescope]['charge'][file_num][id_in_file][:self.n_camera_pixels]
        arrival_times = self.event_data[telescope]['arrival_time'][file_num][id_in_file][:self.n_camera_pixels]

        event_data = dict()
        event_data['image'] = photon_content
        event_data['pulse_time'] = arrival_times
        event_data['pointing_az'] = self.event_data[telescope]['pointing_az'][event_id]
        event_data['pointing_zd'] = self.event_data[telescope]['pointing_zd'][event_id]
        event_data['pointing_ra'] = self.event_data[telescope]['pointing_ra'][event_id]
        event_data['pointing_dec'] = self.event_data[telescope]['pointing_dec'][event_id]

        event_data['mars_meta'] = self.event_data[telescope]['mars_meta'][file_num]

        if not self.is_mc:
            event_data['mjd'] = self.event_data[telescope]['MJD'][event_id]
        else:
            event_data['true_energy'] = self.event_data[telescope]['true_energy'][event_id]
            event_data['true_zd'] = self.event_data[telescope]['true_zd'][event_id]
            event_data['true_az'] = self.event_data[telescope]['true_az'][event_id]
            event_data['true_shower_primary_id'] = self.event_data[telescope]['true_shower_primary_id'][event_id]
            event_data['true_h_first_int'] = self.event_data[telescope]['true_h_first_int'][event_id]
            event_data['true_core_x'] = self.event_data[telescope]['true_core_x'][event_id]
            event_data['true_core_y'] = self.event_data[telescope]['true_core_y'][event_id]

        return event_data


class PixelStatusContainer(Container):
    """
    Container for pixel status information
    It contains masks obtained by several data analysis steps
    At r0/r1 level only the hardware_mask is initialized
    """

    sample_time_range = Field(
        [], "Range of time of the pedestal events [t_min, t_max]", unit=u.s
    )

    hardware_failing_pixels = Field(
        None,
        "Boolean np array (True = failing pixel) from the hardware pixel status data ("
        "n_chan, n_pix)",
    )

    pedestal_failing_pixels = Field(
        None,
        "Boolean np array (True = failing pixel) from the pedestal data analysis ("
        "n_chan, n_pix)",
    )

    flatfield_failing_pixels = Field(
        None,
        "Boolean np array (True = failing pixel) from the flat-field data analysis ("
        "n_chan, n_pix)",
    )<|MERGE_RESOLUTION|>--- conflicted
+++ resolved
@@ -1709,16 +1709,13 @@
 
         # get information identical for both telescopes from M1:
         event_data['mars_meta'] = self.event_data['M1']['mars_meta'][m1_file_num]
-<<<<<<< HEAD
+
         # === added here ===
         event_data['stereo_event_number'] = self.event_data['M1']['stereo_event_number'][m1_id]
         # === added here ===
 
-        if self.is_mc == False:
-=======
-
         if not self.is_mc:
->>>>>>> 0d5ee8a2
+
             event_data['mjd'] = self.event_data['M1']['MJD'][m1_id]
             # === added here ===
             event_data['m1_millisec'] = self.event_data['M1']['millisec'][m1_id]
