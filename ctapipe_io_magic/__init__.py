"""
# Event source for MAGIC calibrated data files.
# Requires uproot package (https://github.com/scikit-hep/uproot).
"""

import re
import glob
import uproot
import logging
import scipy
import scipy.interpolate
import numpy as np
<<<<<<< HEAD
from pathlib import Path
=======
from pkg_resources import resource_filename
>>>>>>> d7e1fde9
from decimal import Decimal
from astropy.coordinates import Angle
from astropy import units as u
from astropy.time import Time

from ctapipe.io.eventsource import EventSource
from ctapipe.io.datalevels import DataLevel
from ctapipe.core import Container, Field
from ctapipe.core import Provenance
from ctapipe.core.traits import Bool
from ctapipe.coordinates import CameraFrame

from ctapipe.containers import (
    EventType,
    ArrayEventContainer,
    SimulatedEventContainer,
    SimulatedShowerContainer,
    SimulationConfigContainer,
    PointingContainer,
    TelescopePointingContainer,
    TelescopeTriggerContainer,
    MonitoringCameraContainer,
    PedestalContainer,
)

from ctapipe.instrument import (
    TelescopeDescription,
    SubarrayDescription,
    OpticsDescription,
    CameraDescription,
    CameraGeometry,
    CameraReadout,
)

from .mars_datalevels import MARSDataLevel

from .version import __version__

from .constants import (
    MC_STEREO_TRIGGER_PATTERN,
    PEDESTAL_TRIGGER_PATTERN,
    DATA_STEREO_TRIGGER_PATTERN
)

__all__ = ['MAGICEventSource', '__version__']

LOGGER = logging.getLogger(__name__)

degrees_per_hour = 15.0
seconds_per_hour = 3600.

msec2sec = 1e-3
nsec2sec = 1e-9

MAGIC_TO_CTA_EVENT_TYPE = {
    MC_STEREO_TRIGGER_PATTERN: EventType.SUBARRAY,
    PEDESTAL_TRIGGER_PATTERN: EventType.SKY_PEDESTAL,
    DATA_STEREO_TRIGGER_PATTERN: EventType.SUBARRAY,
}

OPTICS = OpticsDescription(
    'MAGIC',
    num_mirrors=1,
    equivalent_focal_length=u.Quantity(16.97, u.m),
    mirror_area=u.Quantity(239.0, u.m**2),
    num_mirror_tiles=964,
)


def load_camera_geometry():
    ''' Load camera geometry from bundled resources of this repo '''
    f = resource_filename(
        'ctapipe_io_magic', 'resources/MAGICCam.camgeom.fits.gz'
    )
    Provenance().add_input_file(f, role="CameraGeometry")
    return CameraGeometry.from_table(f)


class MissingDriveReportError(Exception):
    """
    Exception raised when a subrun does not have drive reports.
    """

    def __init__(self, message):
        self.message = message


class MAGICEventSource(EventSource):
    """
    EventSource for MAGIC calibrated data.

    This class operates with the MAGIC data subrun-wise for calibrated data.

    Attributes
    ----------
    current_run : MarsCalibratedRun
        Object containing the info needed to fill the ctapipe Containers
    datalevel : DataLevel
        Data level according to the definition in ctapipe
    file_ : uproot.ReadOnlyFile
        A ROOT file opened with uproot
    is_mc : bool
        Flag indicating real or simulated data
    mars_datalevel : int
        Data level according to MARS convention
    metadata : dict
        Dictionary containing metadata
    run_numbers : int
        Run number of the file
    simulation_config : SimulationConfigContainer
        Container filled with the information about the simulation
    telescope : int
        The number of the telescope
    use_pedestals : bool
        Flag indicating if pedestal events should be returned by the generator
    """

    use_pedestals = Bool(
           default_value=False,
           help=(
               'If true, extract pedestal evens instead of cosmic events.'
           ),
    ).tag(config=False)

    def __init__(self, input_url=None, config=None, parent=None, **kwargs):
        """
        Constructor

        Parameters
        ----------
        config: traitlets.loader.Config
            Configuration specified by config file or cmdline arguments.
            Used to set traitlet values.
            Set to None if no configuration to pass.
        parent : ctapipe.core.Tool
            Tool executable that is calling this component.
            Passes the correct logger to the component.
            Set to None if no Tool to pass.
        kwargs: dict
            Additional parameters to be passed.
            NOTE: The file mask of the data to read can be passed with
            the 'input_url' parameter.
        """

        self.file_list = sorted(glob.glob(str(Path(input_url).absolute())))
        super().__init__(
            input_url=self.file_list[0],
            config=config,
            parent=parent,
            **kwargs
        )

        # Retrieving the list of run numbers corresponding to the data files
        self.files_ = [uproot.open(rootf) for rootf in self.file_list]
        run_info = self.parse_run_info()

        self.run_numbers = run_info[0]
        self.is_mc = run_info[1][0]
        self.telescope = run_info[2][0]
        self.mars_datalevel = run_info[3][0]

        self.metadata = self.parse_metadata_info()

        # Retrieving the data level (so far HARDCODED Sorcerer)
        self.datalevel = DataLevel.DL0

        if self.is_mc:
            self.simulation_config = self.parse_simulation_header()

        if not self.is_mc:
            self.is_stereo, self.is_sumt = self.parse_data_info()

        # # Setting up the current run with the first run present in the data
        # self.current_run = self._set_active_run(run_number=0)
        self.current_run = None

        self._subarray_info = self.prepare_subarray_info()

        if not self.is_mc:
            self.drive_information = self.prepare_drive_information()

    def __exit__(self, exc_type, exc_val, exc_tb):
        """
        Releases resources (e.g. open files).

        Parameters
        ----------
        exc_type : Exception
            Class of the exception
        exc_val : BaseException
            Type of the exception
        exc_tb : TracebackType
            The traceback
        """

        self.close()

    def close(self):
        """
        Closes open ROOT file.
        """

        for rootf in self.files_:
            rootf.close()

    @staticmethod
    def is_compatible(file_path):
        """
        This method checks if the specified file mask corresponds
        to MAGIC data files. The result will be True only if all
        the files are of ROOT format and contain an 'Events' tree.

        Parameters
        ----------
        file_path: str
            Path to file

        Returns
        -------
        bool:
            True if the masked files are MAGIC data runs, False otherwise.

        """

        is_magic_root_file = True

        try:
            with uproot.open(file_path) as input_data:
                mandatory_trees = ['Events', 'RunHeaders', 'RunTails']
                trees_in_file = [tree in input_data for tree in mandatory_trees]
                if not all(trees_in_file):
                    is_magic_root_file = False
        except ValueError:
            # uproot raises ValueError if the file is not a ROOT file
            is_magic_root_file = False

        return is_magic_root_file

    @staticmethod
    def get_run_info_from_name(file_name):
        """
        This internal method extracts the run number and
        type (data/MC) from the specified file name.

        Parameters
        ----------
        file_name : str
            A file name to process.

        Returns
        -------
        run_number: int
            The run number of the file.
        is_mc: Bool
            Flag to tag MC files
        telescope: int
            Number of the telescope
        datalevel: MARSDataLevel
            Data level according to MARS

        Raises
        ------
        IndexError
            Description
        """

        mask_data_calibrated = r"\d{6}_M(\d+)_(\d+)\.\d+_Y_.*"
        mask_data_star = r"\d{6}_M(\d+)_(\d+)\.\d+_I_.*"
        mask_data_superstar = r"\d{6}_(\d+)_S_.*"
        mask_data_melibea = r"\d{6}_(\d+)_Q_.*"
        mask_mc_calibrated = r"GA_M(\d)_za\d+to\d+_\d_(\d+)_Y_.*"
        mask_mc_star = r"GA_M(\d)_za\d+to\d+_\d_(\d+)_I_.*"
        mask_mc_superstar = r"GA_za\d+to\d+_\d_S_.*"
        mask_mc_melibea = r"GA_za\d+to\d+_\d_Q_.*"
        if re.findall(mask_data_calibrated, file_name):
            parsed_info = re.findall(mask_data_calibrated, file_name)
            telescope = int(parsed_info[0][0])
            run_number = int(parsed_info[0][1])
            datalevel = MARSDataLevel.CALIBRATED
            is_mc = False
        elif re.findall(mask_data_star, file_name):
            parsed_info = re.findall(mask_data_star, file_name)
            telescope = int(parsed_info[0][0])
            run_number = int(parsed_info[0][1])
            datalevel = MARSDataLevel.STAR
            is_mc = False
        elif re.findall(mask_data_superstar, file_name):
            parsed_info = re.findall(mask_data_superstar, file_name)
            telescope = None
            run_number = int(parsed_info[0])
            datalevel = MARSDataLevel.SUPERSTAR
            is_mc = False
        elif re.findall(mask_data_melibea, file_name):
            parsed_info = re.findall(mask_data_melibea, file_name)
            telescope = None
            run_number = int(parsed_info[0])
            datalevel = MARSDataLevel.MELIBEA
            is_mc = False
        elif re.findall(mask_mc_calibrated, file_name):
            parsed_info = re.findall(mask_mc_calibrated, file_name)
            telescope = int(parsed_info[0][0])
            run_number = int(parsed_info[0][1])
            datalevel = MARSDataLevel.CALIBRATED
            is_mc = True
        elif re.findall(mask_mc_star, file_name):
            parsed_info = re.findall(mask_mc_star, file_name)
            telescope = int(parsed_info[0][0])
            run_number = int(parsed_info[0][1])
            datalevel = MARSDataLevel.STAR
            is_mc = True
        elif re.findall(mask_mc_superstar, file_name):
            parsed_info = re.findall(mask_mc_superstar, file_name)
            telescope = None
            run_number = None
            datalevel = MARSDataLevel.SUPERSTAR
            is_mc = True
        elif re.findall(mask_mc_melibea, file_name):
            parsed_info = re.findall(mask_mc_melibea, file_name)
            telescope = None
            run_number = None
            datalevel = MARSDataLevel.MELIBEA
            is_mc = True
        else:
            raise IndexError(
                'Can not identify the run number and type (data/MC) of the file'
                '{:s}'.format(file_name))

        return run_number, is_mc, telescope, datalevel

    def parse_run_info(self):
        """
        Parses run info from the TTrees in the ROOT file

        Returns
        -------
        run_number: int
            The run number of the file
        is_mc: Bool
            Flag to tag MC files
        telescope_number: int
            Number of the telescope
        datalevel: MARSDataLevel
            Data level according to MARS
        """

        runinfo_array_list = [
            'MRawRunHeader.fRunNumber',
            'MRawRunHeader.fRunType',
            'MRawRunHeader.fTelescopeNumber',
        ]

        run_numbers = []
        is_simulation = []
        telescope_numbers = []
        datalevels = []

        for rootf in self.files_:

            run_info = rootf['RunHeaders'].arrays(
                runinfo_array_list, library="np")
            run_number = int(run_info['MRawRunHeader.fRunNumber'][0])
            run_type = int(run_info['MRawRunHeader.fRunType'][0])
            telescope_number = int(run_info['MRawRunHeader.fTelescopeNumber'][0])

            # a note about run numbers:
            # mono data has run numbers starting with 1 or 2 (telescope dependent)
            # stereo data has run numbers starting with 5
            # if both telescopes are taking data with no L3,
            # also in this case run number starts with 5 (e.g. muon runs)

            # Here the data types (from MRawRunHeader.h)
            # std data = 0
            # pedestal = 1 (_P_)
            # calibration = 2 (_C_)
            # domino calibration = 3 (_L_)
            # linearity calibration = 4 (_N_)
            # point run = 7
            # monteCarlo = 256
            # none = 65535

            mc_data_type = 256

            if run_type == mc_data_type:
                is_mc = True
            else:
                is_mc = False

            events_tree = rootf['Events']

            melibea_trees = ['MHadronness', 'MStereoParDisp', 'MEnergyEst']
            superstar_trees = ['MHillas_1', 'MHillas_2', 'MStereoPar']
            star_trees = ['MHillas']

            datalevel = MARSDataLevel.CALIBRATED
            events_keys = events_tree.keys()
            trees_in_file = [tree in events_keys for tree in melibea_trees]
            if all(trees_in_file):
                datalevel = MARSDataLevel.MELIBEA
            trees_in_file = [tree in events_keys for tree in superstar_trees]
            if all(trees_in_file):
                datalevel = MARSDataLevel.SUPERSTAR
            trees_in_file = [tree in events_keys for tree in star_trees]
            if all(trees_in_file):
                datalevel = MARSDataLevel.STAR

            run_numbers.append(run_number)
            is_simulation.append(is_mc)
            telescope_numbers.append(telescope_number)
            datalevels.append(datalevel)

        run_numbers = np.unique(run_numbers)
        is_simulation = np.unique(is_simulation)
        telescope_numbers = np.unique(telescope_numbers)
        datalevels = np.unique(datalevels)

        if len(is_simulation) > 1:
            raise ValueError(
                "Loaded files contain both real data and simulation runs. \
                 Please load only data OR Monte Carlos.")
        if len(telescope_numbers) > 1:
            raise ValueError(
                "Loaded files contain data from different telescopes. \
                 Please load data belonging to the same telescope.")
        if len(datalevels) > 1:
            raise ValueError(
                "Loaded files contain data at different datalevels. \
                 Please load data belonging to the same datalevel.")

        return run_numbers, is_simulation, telescope_numbers, datalevels

    def parse_data_info(self):
        """
        Check if data is stereo/mono and std trigger/SUMT

        Returns
        -------
        is_stereo: Bool
            True if stereo data, False if mono
        is_sumt: Bool
            True if SUMT data, False if std trigger
        """

        prescaler_mono_nosumt = [1, 1, 0, 1, 0, 0, 0, 0]
        prescaler_mono_sumt = [0, 1, 0, 1, 0, 1, 0, 0]
        prescaler_stereo = [0, 1, 0, 1, 0, 0, 0, 1]

        # L1_table_mono = "L1_4NN"
        # L1_table_stereo = "L1_3NN"

        L3_table_nosumt = "L3T_L1L1_100_SYNC"
        L3_table_sumt = "L3T_SUMSUM_100_SYNC"

        is_stereo = []
        is_sumt = []

        for rootf in self.files_:

            trigger_tree = rootf["Trigger"]
            L3T_tree = rootf["L3T"]

            # here we take the 2nd element (if possible) because sometimes
            # the first trigger report has still the old prescaler values from a previous run
            try:
                prescaler_array = trigger_tree["MTriggerPrescFact.fPrescFact"].array(library="np")
            except AssertionError:
                LOGGER.warning("No prescaler info found. Will assume standard stereo data.")
                stereo = True
                sumt = False
                return stereo, sumt

            prescaler_size = prescaler_array.size
            if prescaler_size > 1:
                prescaler = prescaler_array[1]
            else:
                prescaler = prescaler_array[0]

            if prescaler == prescaler_mono_nosumt or prescaler == prescaler_mono_sumt:
                stereo = False
            elif prescaler == prescaler_stereo:
                stereo = True
            else:
                stereo = True

            sumt = False
            if stereo:
                # here we take the 2nd element for the same reason as above
                # L3Table is empty for mono data i.e. taken with one telescope only
                # if both telescopes take data with no L3, L3Table is filled anyway
                L3Table_array = L3T_tree["MReportL3T.fTablename"].array(library="np")
                L3Table_size = L3Table_array.size
                if L3Table_size > 1:
                    L3Table = L3Table_array[1]
                else:
                    L3Table = L3Table_array[0]

                if L3Table == L3_table_sumt:
                    sumt = True
                elif L3Table == L3_table_nosumt:
                    sumt = False
                else:
                    sumt = False
            else:
                if prescaler == prescaler_mono_sumt:
                    sumt = True

            is_stereo.append(stereo)
            is_sumt.append(sumt)

        is_stereo = np.unique(is_stereo)
        is_sumt = np.unique(is_sumt)

        if len(is_stereo) > 1:
            raise ValueError(
                "Loaded files contain both stereo and mono data. \
                 Please load only stereo or mono.")

        return is_stereo, is_sumt

    def prepare_subarray_info(self):
        """
        Fill SubarrayDescription container

        Returns
        -------
        subarray: ctapipe.instrument.SubarrayDescription
            Container with telescope descriptions and positions information
        """

        # MAGIC telescope positions in m wrt. to the center of CTA simulations
        # MAGIC_TEL_POSITIONS = {
        #    1: [-27.24, -146.66, 50.00] * u.m,
        #    2: [-96.44, -96.77, 51.00] * u.m
        # }

        # MAGIC telescope positions in m wrt. to the center of MAGIC simulations, from
        # CORSIKA and reflector input card
        MAGIC_TEL_POSITIONS = {
            1: [31.80, -28.10, 0.00] * u.m,
            2: [-31.80, 28.10, 0.00] * u.m
        }

        # camera info from MAGICCam.camgeom.fits.gz file
        camera_geom = load_camera_geometry()

        pulse_shape_lo_gain = np.array([0., 1., 2., 1., 0.])
        pulse_shape_hi_gain = np.array([1., 2., 3., 2., 1.])
        pulse_shape = np.vstack((pulse_shape_lo_gain, pulse_shape_hi_gain))
        camera_readout = CameraReadout(
            camera_name='MAGICCam',
            sampling_rate=u.Quantity(1.64, u.GHz),
            reference_pulse_shape=pulse_shape,
            reference_pulse_sample_width=u.Quantity(0.5, u.ns)
        )

        camera = CameraDescription('MAGICCam', camera_geom, camera_readout)

        camera.geometry.frame = CameraFrame(focal_length=OPTICS.equivalent_focal_length)

        MAGIC_TEL_DESCRIPTION = TelescopeDescription(
            name='MAGIC', tel_type='MAGIC', optics=OPTICS, camera=camera
        )

        MAGIC_TEL_DESCRIPTIONS = {1: MAGIC_TEL_DESCRIPTION, 2: MAGIC_TEL_DESCRIPTION}

        subarray = SubarrayDescription(
            name='MAGIC',
            tel_positions=MAGIC_TEL_POSITIONS,
            tel_descriptions=MAGIC_TEL_DESCRIPTIONS
        )

        if self.allowed_tels:
            subarray = self._subarray_info.select_subarray(self.allowed_tels)

        return subarray

    @staticmethod
    def decode_version_number(version_encoded):
        """
        Decodes the version number from an integer

        Parameters
        ----------
        version_encoded : int
            Version number encoded as integer

        Returns
        -------
        version_decoded: str
            Version decoded as major.minor.patch
        """

        major_version = version_encoded >> 16
        minor_version = (version_encoded % 65536) >> 8
        patch_version = (version_encoded % 65536) % 256
        version_decoded = f'{major_version}.{minor_version}.{patch_version}'

        return version_decoded

    def parse_metadata_info(self):
        """
        Parse metadata information from ROOT file

        Returns
        -------
        metadata: dict
            Dictionary containing the metadata information:
            - run number
            - real or simulated data
            - telescope number
            - subrun number
            - source RA and DEC
            - source name (real data only)
            - observation mode (real data only)
            - MARS version
            - ROOT version
        """

        metadatainfo_array_list_runheaders = [
            'MRawRunHeader.fSubRunIndex',
            'MRawRunHeader.fSourceRA',
            'MRawRunHeader.fSourceDEC',
            'MRawRunHeader.fSourceName[80]',
            'MRawRunHeader.fObservationMode[60]',
        ]

        metadatainfo_array_list_runtails = [
            'MMarsVersion_sorcerer.fMARSVersionCode',
            'MMarsVersion_sorcerer.fROOTVersionCode',
        ]

        metadata = dict()
        metadata["file_list"] = self.file_list
        metadata['run_numbers'] = self.run_numbers
        metadata['is_simulation'] = self.is_mc
        metadata['telescope'] = self.telescope
        metadata['subrun_number'] = []
        metadata['source_ra'] = []
        metadata['source_dec'] = []
        metadata['source_name'] = []
        metadata['observation_mode'] = []
        metadata['mars_version_sorcerer'] = []
        metadata['root_version_sorcerer'] = []

        for rootf in self.files_:

            meta_info_runh = rootf['RunHeaders'].arrays(
                    metadatainfo_array_list_runheaders, library="np"
            )

            metadata['subrun_number'].append(int(meta_info_runh['MRawRunHeader.fSubRunIndex'][0]))
            metadata['source_ra'].append(
                meta_info_runh['MRawRunHeader.fSourceRA'][0] / seconds_per_hour * degrees_per_hour * u.deg
            )
            metadata['source_dec'].append(
                meta_info_runh['MRawRunHeader.fSourceDEC'][0] / seconds_per_hour * u.deg
            )
            if not self.is_mc:
                src_name_array = meta_info_runh['MRawRunHeader.fSourceName[80]'][0]
                metadata['source_name'].append("".join([chr(item) for item in src_name_array if item != 0]))
                obs_mode_array = meta_info_runh['MRawRunHeader.fObservationMode[60]'][0]
                metadata['observation_mode'].append("".join([chr(item) for item in obs_mode_array if item != 0]))

            meta_info_runt = rootf['RunTails'].arrays(
                metadatainfo_array_list_runtails,
                library="np"
            )

            mars_version_encoded = int(meta_info_runt['MMarsVersion_sorcerer.fMARSVersionCode'][0])
            root_version_encoded = int(meta_info_runt['MMarsVersion_sorcerer.fROOTVersionCode'][0])
            metadata['mars_version_sorcerer'].append(self.decode_version_number(mars_version_encoded))
            metadata['root_version_sorcerer'].append(self.decode_version_number(root_version_encoded))

        return metadata

    def parse_simulation_header(self):
        """
        Parse the simulation information from the RunHeaders tree.

        Returns
        -------
        SimulationConfigContainer
            Container filled with simulation information

        Notes
        -----
        Information is extracted from the RunHeaders tree within the ROOT file.
        Within it, the MMcCorsikaRunHeader and MMcRunHeader branches are used.
        Here below the units of the members extracted, for reference:
        * fSlopeSpec: float
        * fELowLim, fEUppLim: GeV
        * fCorsikaVersion: int
        * fHeightLev[10]: centimeter
        * fAtmosphericModel: int
        * fRandomPointingConeSemiAngle: deg
        * fImpactMax: centimeter
        * fNumSimulatedShowers: int
        * fShowerThetaMax, fShowerThetaMin: deg
        * fShowerPhiMax, fShowerPhiMin: deg
        * fCWaveUpper, fCWaveLower: nanometer
        """

        # Magnetic field values at the MAGIC site (taken from CORSIKA input cards)
        # Reference system is the CORSIKA one, where x-axis points to magnetic north
        # i.e. B y-component is 0
        # MAGIC_Bdec is the magnetic declination i.e. angle between magnetic and
        # geographic north, negative if pointing westwards, positive if pointing
        # eastwards
        # MAGIC_Binc is the magnetic field inclination
        MAGIC_Bx = u.Quantity(29.5, u.uT)
        MAGIC_Bz = u.Quantity(23.0, u.uT)
        MAGIC_Btot = np.sqrt(MAGIC_Bx**2+MAGIC_Bz**2)
        MAGIC_Bdec = u.Quantity(-7.0, u.deg).to(u.rad)
        MAGIC_Binc = u.Quantity(np.arctan2(-MAGIC_Bz.value, MAGIC_Bx.value), u.rad)

        simulation_config = dict()

        for run_number, rootf in zip(self.run_numbers, self.files_):

            run_header_tree = rootf['RunHeaders']
            spectral_index = run_header_tree['MMcCorsikaRunHeader.fSlopeSpec'].array(library="np")[0]
            e_low = run_header_tree['MMcCorsikaRunHeader.fELowLim'].array(library="np")[0]
            e_high = run_header_tree['MMcCorsikaRunHeader.fEUppLim'].array(library="np")[0]
            corsika_version = run_header_tree['MMcCorsikaRunHeader.fCorsikaVersion'].array(library="np")[0]
            site_height = run_header_tree['MMcCorsikaRunHeader.fHeightLev[10]'].array(library="np")[0][0]
            atm_model = run_header_tree['MMcCorsikaRunHeader.fAtmosphericModel'].array(library="np")[0]
            if self.mars_datalevel in [MARSDataLevel.CALIBRATED, MARSDataLevel.STAR]:
                view_cone = run_header_tree['MMcRunHeader.fRandomPointingConeSemiAngle'].array(library="np")[0]
                max_impact = run_header_tree['MMcRunHeader.fImpactMax'].array(library="np")[0]
                n_showers = np.sum(run_header_tree['MMcRunHeader.fNumSimulatedShowers'].array(library="np"))
                max_zd = run_header_tree['MMcRunHeader.fShowerThetaMax'].array(library="np")[0]
                min_zd = run_header_tree['MMcRunHeader.fShowerThetaMin'].array(library="np")[0]
                max_az = run_header_tree['MMcRunHeader.fShowerPhiMax'].array(library="np")[0]
                min_az = run_header_tree['MMcRunHeader.fShowerPhiMin'].array(library="np")[0]
                max_wavelength = run_header_tree['MMcRunHeader.fCWaveUpper'].array(library="np")[0]
                min_wavelength = run_header_tree['MMcRunHeader.fCWaveLower'].array(library="np")[0]
            elif self.mars_datalevel in [MARSDataLevel.SUPERSTAR, MARSDataLevel.MELIBEA]:
                view_cone = run_header_tree['MMcRunHeader_1.fRandomPointingConeSemiAngle'].array(library="np")[0]
                max_impact = run_header_tree['MMcRunHeader_1.fImpactMax'].array(library="np")[0]
                n_showers = np.sum(run_header_tree['MMcRunHeader_1.fNumSimulatedShowers'].array(library="np"))
                max_zd = run_header_tree['MMcRunHeader_1.fShowerThetaMax'].array(library="np")[0]
                min_zd = run_header_tree['MMcRunHeader_1.fShowerThetaMin'].array(library="np")[0]
                max_az = run_header_tree['MMcRunHeader_1.fShowerPhiMax'].array(library="np")[0]
                min_az = run_header_tree['MMcRunHeader_1.fShowerPhiMin'].array(library="np")[0]
                max_wavelength = run_header_tree['MMcRunHeader_1.fCWaveUpper'].array(library="np")[0]
                min_wavelength = run_header_tree['MMcRunHeader_1.fCWaveLower'].array(library="np")[0]

            simulation_config[run_number] = SimulationConfigContainer(
                corsika_version=corsika_version,
                energy_range_min=u.Quantity(e_low, u.GeV).to(u.TeV),
                energy_range_max=u.Quantity(e_high, u.GeV).to(u.TeV),
                prod_site_alt=u.Quantity(site_height, u.cm).to(u.m),
                spectral_index=spectral_index,
                num_showers=n_showers,
                shower_reuse=1,
                # shower_reuse not written in the magic root file, but since the
                # sim_events already include shower reuse we artificially set it
                # to 1 (actually every shower reused 5 times for std MAGIC MC)
                shower_prog_id=1,
                prod_site_B_total=MAGIC_Btot,
                prod_site_B_declination=MAGIC_Bdec,
                prod_site_B_inclination=MAGIC_Binc,
                max_alt=u.Quantity((90. - min_zd), u.deg).to(u.rad),
                min_alt=u.Quantity((90. - max_zd), u.deg).to(u.rad),
                max_az=u.Quantity(max_az, u.deg).to(u.rad),
                min_az=u.Quantity(min_az, u.deg).to(u.rad),
                max_viewcone_radius=view_cone * u.deg,
                min_viewcone_radius=0.0 * u.deg,
                max_scatter_range=u.Quantity(max_impact, u.cm).to(u.m),
                min_scatter_range=0.0 * u.m,
                atmosphere=atm_model,
                corsika_wlen_min=min_wavelength * u.nm,
                corsika_wlen_max=max_wavelength * u.nm,
            )

        return simulation_config

    def prepare_drive_information(self):

        drive_array_list = [
            'MReportDrive.fMjd',
            'MReportDrive.fCurrentZd',
            'MReportDrive.fCurrentAz',
            'MReportDrive.fRa',
            'MReportDrive.fDec'
        ]

        drive_data = dict()
        drive_data['mjd'] = np.array([])
        drive_data['zd'] = np.array([])
        drive_data['az'] = np.array([])
        drive_data['ra'] = np.array([])
        drive_data['dec'] = np.array([])

        # Getting the telescope drive info
        for rootf in self.files_:
            drive = rootf["Drive"].arrays(drive_array_list, library="np")

            drive_mjd = drive['MReportDrive.fMjd']
            drive_zd = drive['MReportDrive.fCurrentZd']
            drive_az = drive['MReportDrive.fCurrentAz']
            drive_ra = drive['MReportDrive.fRa'] * degrees_per_hour
            drive_dec = drive['MReportDrive.fDec']

            drive_data['mjd'] = np.concatenate((drive_data['mjd'], drive_mjd))
            drive_data['zd'] = np.concatenate((drive_data['zd'], drive_zd))
            drive_data['az'] = np.concatenate((drive_data['az'], drive_az))
            drive_data['ra'] = np.concatenate((drive_data['ra'], drive_ra))
            drive_data['dec'] = np.concatenate((drive_data['dec'], drive_dec))

            if len(drive_mjd) < 3:
                LOGGER.warning(f"File {rootf.file_path} has only {len(drive_mjd)} drive reports.")
                if len(drive_mjd) == 0:
                    raise MissingDriveReportError(f"File {rootf.file_path} does not have any drive report. Check if it was merpped correctly.")

        # get only drive reports with unique times, otherwise interpolation fails.
        drive_mjd_unique, unique_indices = np.unique(
            drive_data['mjd'],
            return_index=True
        )
        drive_data["mjd"] = drive_mjd_unique
        drive_data["zd"] = drive_data['zd'][unique_indices]
        drive_data["az"] = drive_data['az'][unique_indices]
        drive_data["ra"] = drive_data['ra'][unique_indices]
        drive_data["dec"] = drive_data['dec'][unique_indices]

        return drive_data

    def _set_active_run(self, uproot_file):
        """
        This internal method sets the run that will be used for data loading.

        Parameters
        ----------
        run_number: int
            The run number to use.

        Returns
        -------
        run: MarsRun
            The run to use
        """

        run = dict()
        run['read_events'] = 0
        run["run_number"] = self.get_run_info_from_name(uproot_file.file_path)[0]
        if self.mars_datalevel == MARSDataLevel.CALIBRATED:
            run['data'] = MarsCalibratedRun(uproot_file, self.is_mc)

        return run

    @property
    def subarray(self):
        return self._subarray_info

    @property
    def is_simulation(self):
        return self.is_mc

    @property
    def datalevels(self):
        return (self.datalevel, )

    @property
    def obs_ids(self):
        # ToCheck: will this be compatible in the future, e.g. with merged MC files
        return self.run_numbers

    def _generator(self):
        """
        The default event generator. Return the stereo event
        generator instance.

        Returns
        -------

        """

        if self.mars_datalevel == MARSDataLevel.CALIBRATED:
            return self._event_generator(generate_pedestals=self.use_pedestals)

    def _event_generator(self, generate_pedestals):
        """
        Event generator. Yields ArrayEventContainer instances, filled
        with the read event data.

        Returns
        -------

        """

        counter = 0

        # Data container - is initialized once, and data is replaced after each yield
        data = ArrayEventContainer()

        # Telescopes with data:
        tel_id = self.telescope
        tels_with_data = [tel_id, ]

        # Removing the previously read data run from memory
        if self.current_run is not None:
            if 'data' in self.current_run:
                del self.current_run['data']

        # Setting the new active run
        for rootf in self.files_:
            self.current_run = self._set_active_run(rootf)

            n_pixels = self._subarray_info.tel[tel_id].camera.geometry.n_pixels

            if generate_pedestals:
                if tel_id == 1:
                    n_events = self.current_run['data'].n_pedestal_events_m1
                else:
                    n_events = self.current_run['data'].n_pedestal_events_m2
            else:
                if tel_id == 1:
                    n_events = self.current_run['data'].n_cosmics_stereo_events_m1
                else:
                    n_events = self.current_run['data'].n_cosmics_stereo_events_m2

            if generate_pedestals:
                event_data = self.current_run['data'].pedestal_events[f"M{tel_id}"]
            else:
                event_data = self.current_run['data'].cosmics_stereo_events[f"M{tel_id}"]

            # Set monitoring data:
            if not self.is_mc:

                monitoring_data = self.current_run['data'].monitoring_data

                monitoring_camera = MonitoringCameraContainer()
                pedestal_info = PedestalContainer()
                badpixel_info = PixelStatusContainer()

                pedestal_info.sample_time = Time(
                    monitoring_data['M{:d}'.format(tel_id)]['PedestalUnix'], format='unix', scale='utc'
                )

                pedestal_info.n_events = 500  # hardcoded number of pedestal events averaged over
                pedestal_info.charge_mean = []
                pedestal_info.charge_mean.append(
                    monitoring_data['M{:d}'.format(tel_id)]['PedestalFundamental']['Mean'])
                pedestal_info.charge_mean.append(
                    monitoring_data['M{:d}'.format(tel_id)]['PedestalFromExtractor']['Mean'])
                pedestal_info.charge_mean.append(monitoring_data['M{:d}'.format(
                    tel_id)]['PedestalFromExtractorRndm']['Mean'])
                pedestal_info.charge_std = []
                pedestal_info.charge_std.append(
                    monitoring_data['M{:d}'.format(tel_id)]['PedestalFundamental']['Rms'])
                pedestal_info.charge_std.append(
                    monitoring_data['M{:d}'.format(tel_id)]['PedestalFromExtractor']['Rms'])
                pedestal_info.charge_std.append(
                    monitoring_data['M{:d}'.format(tel_id)]['PedestalFromExtractorRndm']['Rms'])

                t_range = Time(monitoring_data['M{:d}'.format(tel_id)]['badpixelinfoUnixRange'], format='unix', scale='utc')

                badpixel_info.hardware_failing_pixels = monitoring_data['M{:d}'.format(tel_id)]['badpixelinfo']
                badpixel_info.sample_time_range = t_range

                monitoring_camera.pedestal = pedestal_info
                monitoring_camera.pixel_status = badpixel_info

                data.mon.tel[tel_id] = monitoring_camera

                # Interpolates drive information

                drive_data = self.drive_information

                first_drive_report_time = Time(drive_data["mjd"][0], scale='utc', format='mjd')
                last_drive_report_time = Time(drive_data["mjd"][-1], scale='utc', format='mjd')

                LOGGER.warning(f"Interpolating events information from {len(drive_data['mjd'])} drive reports.")
                LOGGER.warning(f"Drive reports available from {first_drive_report_time.iso} to {last_drive_report_time.iso}.")

                # Creating azimuth and zenith angles interpolators
                drive_zd_pointing_interpolator = scipy.interpolate.interp1d(
                    drive_data["mjd"], drive_data["zd"], fill_value="extrapolate")
                drive_az_pointing_interpolator = scipy.interpolate.interp1d(
                    drive_data["mjd"], drive_data["az"], fill_value="extrapolate")

                # Creating RA and DEC interpolators
                drive_ra_pointing_interpolator = scipy.interpolate.interp1d(
                    drive_data["mjd"], drive_data["ra"], fill_value="extrapolate")
                drive_dec_pointing_interpolator = scipy.interpolate.interp1d(
                    drive_data["mjd"], drive_data["dec"], fill_value="extrapolate")

                # Interpolating the drive pointing to the event time stamps
                event_mjd = Time(event_data['unix'], format='unix', scale='utc').to_value(format='mjd', subfmt='float')

                event_data['pointing_zd'] = drive_zd_pointing_interpolator(event_mjd)
                event_data['pointing_az'] = drive_az_pointing_interpolator(event_mjd)
                event_data['pointing_ra'] = drive_ra_pointing_interpolator(event_mjd)
                event_data['pointing_dec'] = drive_dec_pointing_interpolator(event_mjd)

            # Loop over the events
            for event_i in range(n_events):

                data.meta['origin'] = 'MAGIC'
                data.meta['input_url'] = self.input_url
                data.meta['max_events'] = self.max_events

                # Event and run ids
                event_id = event_data['stereo_event_number'][event_i]
                obs_id = self.current_run['run_number']

                data.trigger.event_type = MAGIC_TO_CTA_EVENT_TYPE.get(event_data['trigger_pattern'][event_i])
                data.trigger.tels_with_trigger = tels_with_data

                if self.allowed_tels:

                    data.trigger.tels_with_trigger = np.intersect1d(
                        data.trigger.tels_with_trigger,
                        self.subarray.tel_ids,
                        assume_unique=True
                    )

                if not self.is_mc:

                    data.trigger.tel[tel_id] = TelescopeTriggerContainer(
                        time=Time(
                            event_data['unix'][event_i],
                            format='unix',
                            scale='utc'
                        )
                    )

                # Event counter
                data.count = counter
                data.index.obs_id = obs_id
                data.index.event_id = event_id

                # Setting up the R0 container
                data.r0.tel.clear()
                data.r1.tel.clear()
                data.dl0.tel.clear()
                data.dl1.tel.clear()
                data.pointing.tel.clear()

                # Creating the telescope pointing container
                pointing = PointingContainer()
                pointing_tel = TelescopePointingContainer(
                    azimuth=np.deg2rad(event_data['pointing_az'][event_i]) * u.rad,
                    altitude=np.deg2rad(90 - event_data['pointing_zd'][event_i]) * u.rad,
                )

                pointing.tel[tel_id] = pointing_tel

                pointing.array_azimuth = np.deg2rad(event_data['pointing_az'][event_i])*u.rad
                pointing.array_altitude = np.deg2rad(90 - event_data['pointing_zd'][event_i])*u.rad
                pointing.array_ra = np.deg2rad(event_data['pointing_ra'][event_i])*u.rad
                pointing.array_dec = np.deg2rad(event_data['pointing_dec'][event_i])*u.rad

                data.pointing = pointing

                # Adding event charge and peak positions per pixel
                data.dl1.tel[tel_id].image = np.array(event_data['image'][event_i][:n_pixels], dtype=np.float32)
                data.dl1.tel[tel_id].peak_time = np.array(event_data['pulse_time'][event_i][:n_pixels], dtype=np.float32)

                if self.is_mc:
                    # check meaning of 7deg transformation (I.Vovk)
                    # adding a 7deg rotation between the orientation of corsika (x axis = magnetic north) and MARS (x axis = geographical north) frames
                    # magnetic north is 7 deg westward w.r.t. geographical north
                    data.simulation = SimulatedEventContainer()
                    MAGIC_Bdec = self.simulation_config[obs_id]["prod_site_B_declination"]
                    data.simulation.shower = SimulatedShowerContainer(
                        energy=u.Quantity(event_data['true_energy'][event_i], u.GeV),
                        alt=Angle((np.pi/2 - event_data['true_zd'][event_i]), u.rad),
                        az=Angle(-1 * (event_data['true_az'][event_i] - (np.pi/2 + MAGIC_Bdec.value)), u.rad),
                        shower_primary_id=(1 - event_data['true_shower_primary_id'][event_i]),
                        h_first_int=u.Quantity(event_data['true_h_first_int'][event_i], u.cm),
                        core_x=u.Quantity((event_data['true_core_x'][event_i]*np.cos(-MAGIC_Bdec) - event_data['true_core_y'][event_i]*np.sin(-MAGIC_Bdec)).value, u.cm),
                        core_y=u.Quantity((event_data['true_core_x'][event_i]*np.sin(-MAGIC_Bdec) + event_data['true_core_y'][event_i]*np.cos(-MAGIC_Bdec)).value, u.cm),
                    )

                yield data
                counter += 1

        return


class MarsCalibratedRun:
    """
    This class implements reading of the event data from a single MAGIC calibrated run.
    """

    def __init__(self, uproot_file, is_mc):
        """
        Constructor of the class. Defines the run to use and the camera pixel arrangement.

        Parameters
        ----------
        uproot_file: str
            A file opened by uproot via uproot.open(file_name)
        """

        self.n_camera_pixels = 1039

        self.file_name = uproot_file.file_path

        self.is_mc = is_mc

        if '_M1_' in self.file_name:
            m1_events = self.load_events(
                uproot_file, self.is_mc, self.n_camera_pixels)
            m2_events = self.load_events(
                None, self.is_mc, self.n_camera_pixels)
        if '_M2_' in self.file_name:
            m1_events = self.load_events(
                None, self.is_mc, self.n_camera_pixels)
            m2_events = self.load_events(
                uproot_file, self.is_mc, self.n_camera_pixels)

        # Getting the event data
        self.cosmics_stereo_events = dict()
        self.cosmics_stereo_events['M1'] = m1_events["cosmics_stereo_events"]
        self.cosmics_stereo_events['M2'] = m2_events["cosmics_stereo_events"]

        self.pedestal_events = dict()
        self.pedestal_events['M1'] = m1_events["pedestal_events"]
        self.pedestal_events['M2'] = m2_events["pedestal_events"]

        # Getting the monitoring data
        self.monitoring_data = dict()
        self.monitoring_data['M1'] = m1_events["monitoring_data"]
        self.monitoring_data['M2'] = m2_events["monitoring_data"]

    @property
    def n_cosmics_stereo_events_m1(self):
        return len(self.cosmics_stereo_events['M1']['trigger_pattern'])

    @property
    def n_cosmics_stereo_events_m2(self):
        return len(self.cosmics_stereo_events['M2']['trigger_pattern'])

    @property
    def n_cosmics_mono_events_m1(self):
        return len(self.cosmics_stereo_events['M1']['trigger_pattern'])

    @property
    def n_cosmics_mono_events_m2(self):
        return len(self.cosmics_stereo_events['M2']['trigger_pattern'])

    @property
    def n_pedestal_events_m1(self):
        return len(self.pedestal_events['M1']['trigger_pattern'])

    @property
    def n_pedestal_events_m2(self):
        return len(self.pedestal_events['M2']['trigger_pattern'])

    @staticmethod
    def load_events(uproot_file, is_mc, n_camera_pixels):
        """
        This method loads events and monitoring data from the pre-defiled file
        and returns them as a dictionary.

        Parameters
        ----------
        file_name: str
            Name of the MAGIC calibrated file to use.
        is_mc: boolean
            Specify whether Monte Carlo (True) or data (False) events are read
        n_camera_pixels: int
            Number of MAGIC camera pixels (not hardcoded, but specified solely via
            ctapipe.instrument.CameraGeometry)

        Returns
        -------
        dict:
            A dictionary with the even properties: charge / arrival time data, trigger,
            direction etc.
        """

        evt_common_list = [
            'MArrivalTime.fData',
            'MCerPhotEvt.fPixels.fPhot',
            'MRawEvtHeader.fDAQEvtNumber',
            'MRawEvtHeader.fStereoEvtNumber',
            'MTriggerPattern.fPrescaled',
            'MTriggerPattern.fSkipEvent',
        ]

        # Separately, because only used with pre-processed MARS data
        # to create MPointingPos container
        pointing_array_list = [
            'MPointingPos.fZd',
            'MPointingPos.fAz',
            'MPointingPos.fRa',
            'MPointingPos.fDec',
            'MPointingPos.fDevZd',
            'MPointingPos.fDevAz',
            'MPointingPos.fDevHa',
            'MPointingPos.fDevDec',
        ]

        # Info only applicable for data:
        time_array_list = [
            'MTime.fMjd',
            'MTime.fTime.fMilliSec',
            'MTime.fNanoSec',
        ]

        pedestal_array_list = [
            'MTimePedestals.fMjd',
            'MTimePedestals.fTime.fMilliSec',
            'MTimePedestals.fNanoSec',
            'MPedPhotFundamental.fArray.fMean',
            'MPedPhotFundamental.fArray.fRms',
            'MPedPhotFromExtractor.fArray.fMean',
            'MPedPhotFromExtractor.fArray.fRms',
            'MPedPhotFromExtractorRndm.fArray.fMean',
            'MPedPhotFromExtractorRndm.fArray.fRms'
        ]

        # Info only applicable for MC:
        mc_list = [
            'MMcEvt.fEnergy',
            'MMcEvt.fTheta',
            'MMcEvt.fPhi',
            'MMcEvt.fPartId',
            'MMcEvt.fZFirstInteraction',
            'MMcEvt.fCoreX',
            'MMcEvt.fCoreY'
        ]

        event_data = dict()

        # monitoring information (updated from time to time)
        event_data["monitoring_data"] = dict()

        event_data["monitoring_data"]['badpixelinfo'] = []
        event_data["monitoring_data"]['badpixelinfoUnixRange'] = []
        event_data["monitoring_data"]['PedestalUnix'] = np.array([])
        event_data["monitoring_data"]['PedestalFundamental'] = dict()
        event_data["monitoring_data"]['PedestalFundamental']['Mean'] = []
        event_data["monitoring_data"]['PedestalFundamental']['Rms'] = []
        event_data["monitoring_data"]['PedestalFromExtractor'] = dict()
        event_data["monitoring_data"]['PedestalFromExtractor']['Mean'] = []
        event_data["monitoring_data"]['PedestalFromExtractor']['Rms'] = []
        event_data["monitoring_data"]['PedestalFromExtractorRndm'] = dict()
        event_data["monitoring_data"]['PedestalFromExtractorRndm']['Mean'] = []
        event_data["monitoring_data"]['PedestalFromExtractorRndm']['Rms'] = []

        event_types = ["cosmics_stereo_events", "pedestal_events"]

        for event_type in event_types:

            event_data[event_type] = dict()

            event_data[event_type]['image'] = np.array([])
            event_data[event_type]['pulse_time'] = np.array([])
            event_data[event_type]['trigger_pattern'] = np.array([], dtype=np.int32)
            event_data[event_type]['stereo_event_number'] = np.array([], dtype=np.int32)
            event_data[event_type]['pointing_zd'] = np.array([])
            event_data[event_type]['pointing_az'] = np.array([])
            event_data[event_type]['pointing_ra'] = np.array([])
            event_data[event_type]['pointing_dec'] = np.array([])
            event_data[event_type]['unix'] = np.array([])

        # if no file in the list (e.g. when reading mono information), then simply
        # return empty dicts/array
        if uproot_file is None:
            return event_data

        event_data["filename"] = uproot_file.file_path

        input_file = uproot_file

        pedestal_cut = f"(MTriggerPattern.fPrescaled == {PEDESTAL_TRIGGER_PATTERN})"

        if is_mc:
            cosmics_stereo_cut = f"(MTriggerPattern.fPrescaled == {MC_STEREO_TRIGGER_PATTERN}) & (MRawEvtHeader.fStereoEvtNumber != 0)"
        else:
            cosmics_stereo_cut = f"(MTriggerPattern.fPrescaled == {DATA_STEREO_TRIGGER_PATTERN})"

        events_cut = {
            "cosmics_stereo_events": cosmics_stereo_cut,
            "pedestal_events": pedestal_cut,
        }

        if not is_mc:
            # Getting the telescope drive info
            drive = input_file['Drive'].arrays(drive_array_list, library="np")

            drive_mjd = drive['MReportDrive.fMjd']
            drive_zd = drive['MReportDrive.fCurrentZd']
            drive_az = drive['MReportDrive.fCurrentAz']
            drive_ra = drive['MReportDrive.fRa'] * degrees_per_hour
            drive_dec = drive['MReportDrive.fDec']

            drive_data['mjd'] = np.concatenate((drive_data['mjd'], drive_mjd))
            drive_data['zd'] = np.concatenate((drive_data['zd'], drive_zd))
            drive_data['az'] = np.concatenate((drive_data['az'], drive_az))
            drive_data['ra'] = np.concatenate((drive_data['ra'], drive_ra))
            drive_data['dec'] = np.concatenate((drive_data['dec'], drive_dec))

            if len(drive_mjd) < 3:
                LOGGER.warning(f"File {uproot_file.file_path} has only {len(drive_mjd)} drive reports.")
                if len(drive_mjd) == 0:
                    raise MissingDriveReportError(f"File {uproot_file.file_path} does not have any drive report. Check if it was merpped correctly.")

            # get only drive reports with unique times, otherwise interpolation fails.
            drive_mjd_unique, unique_indices = np.unique(
                drive_data['mjd'],
                return_index=True
            )
            drive_zd_unique = drive_data['zd'][unique_indices]
            drive_az_unique = drive_data['az'][unique_indices]
            drive_ra_unique = drive_data['ra'][unique_indices]
            drive_dec_unique = drive_data['dec'][unique_indices]

            # Creating azimuth and zenith angles interpolators
            drive_zd_pointing_interpolator = scipy.interpolate.interp1d(
                drive_mjd_unique, drive_zd_unique, fill_value="extrapolate")
            drive_az_pointing_interpolator = scipy.interpolate.interp1d(
                drive_mjd_unique, drive_az_unique, fill_value="extrapolate")

            # Creating RA and DEC interpolators
            drive_ra_pointing_interpolator = scipy.interpolate.interp1d(
                drive_mjd_unique, drive_ra_unique, fill_value="extrapolate")
            drive_dec_pointing_interpolator = scipy.interpolate.interp1d(
                drive_mjd_unique, drive_dec_unique, fill_value="extrapolate")

        for event_type in event_types:

            if event_type == "pedestal_events" and is_mc:
                continue

            events = input_file['Events'].arrays(
                expressions=evt_common_list,
                cut=events_cut[event_type],
                library="np"
            )

            # Reading the info common to MC and real data
            charge = events['MCerPhotEvt.fPixels.fPhot']
            arrival_time = events['MArrivalTime.fData']
            trigger_pattern = events['MTriggerPattern.fPrescaled']
            stereo_event_number = events['MRawEvtHeader.fStereoEvtNumber']

            if not is_mc:

                # Reading event timing information:
                event_times = input_file['Events'].arrays(
                    expressions=time_array_list,
                    cut=events_cut[event_type],
                    library="np"
                )

                # Computing the event arrival time
                event_obs_day = Time(event_times['MTime.fMjd'], format='mjd', scale='utc')
                event_obs_day = np.round(event_obs_day.to_value(format='unix', subfmt='float'))
                event_obs_day = np.array([Decimal(str(x)) for x in event_obs_day])

                event_millisec = np.round(event_times['MTime.fTime.fMilliSec'] * msec2sec, 3)
                event_millisec = np.array([Decimal(str(x)) for x in event_millisec])

                event_nanosec = np.round(event_times['MTime.fNanoSec'] * nsec2sec, 7)
                event_nanosec = np.array([Decimal(str(x)) for x in event_nanosec])

                event_unix = event_obs_day + event_millisec + event_nanosec
                event_data[event_type]['unix'] = np.concatenate((event_data[event_type]['unix'], event_unix))
<<<<<<< HEAD
=======
                event_mjd = Time(event_data[event_type]['unix'], format='unix', scale='utc').to_value(format='mjd', subfmt='float')

                first_drive_report_time = Time(drive_mjd_unique[0], scale='utc', format='mjd')
                last_drive_report_time = Time(drive_mjd_unique[-1], scale='utc', format='mjd')

                LOGGER.warning(f"Interpolating {event_type.replace('_', ' ')} information from {len(drive_data['mjd'])} drive reports.")
                LOGGER.warning(f"Drive reports available from {first_drive_report_time.iso} to {last_drive_report_time.iso}.")

                # Interpolating the drive pointing to the event time stamps
                event_data[event_type]['pointing_zd'] = drive_zd_pointing_interpolator(event_mjd)
                event_data[event_type]['pointing_az'] = drive_az_pointing_interpolator(event_mjd)
                event_data[event_type]['pointing_ra'] = drive_ra_pointing_interpolator(event_mjd)
                event_data[event_type]['pointing_dec'] = drive_dec_pointing_interpolator(event_mjd)
>>>>>>> d7e1fde9

            # Reading pointing information (in units of degrees):
            else:
                # Retrieving the telescope pointing direction
                pointing = input_file['Events'].arrays(
                    expressions=pointing_array_list,
                    cut=events_cut[event_type],
                    library="np"
                )

                pointing_zd = pointing['MPointingPos.fZd'] - \
                    pointing['MPointingPos.fDevZd']
                pointing_az = pointing['MPointingPos.fAz'] - \
                    pointing['MPointingPos.fDevAz']
                # N.B. the positive sign here, as HA = local sidereal time - ra
                pointing_ra = (pointing['MPointingPos.fRa'] +
                               pointing['MPointingPos.fDevHa']) * degrees_per_hour
                pointing_dec = pointing['MPointingPos.fDec'] - \
                    pointing['MPointingPos.fDevDec']

                event_data[event_type]['pointing_zd'] = np.concatenate(
                    (event_data[event_type]['pointing_zd'], pointing_zd))
                event_data[event_type]['pointing_az'] = np.concatenate(
                    (event_data[event_type]['pointing_az'], pointing_az))
                event_data[event_type]['pointing_ra'] = np.concatenate(
                    (event_data[event_type]['pointing_ra'], pointing_ra))
                event_data[event_type]['pointing_dec'] = np.concatenate(
                    (event_data[event_type]['pointing_dec'], pointing_dec))

                mc_info = input_file['Events'].arrays(
                    expressions=mc_list,
                    cut=events_cut[event_type],
                    library="np"
                )
                # N.B.: For MC, there is only one subrun, so do not need to 'append'
                event_data[event_type]['true_energy'] = mc_info['MMcEvt.fEnergy']
                event_data[event_type]['true_zd'] = mc_info['MMcEvt.fTheta']
                event_data[event_type]['true_az'] = mc_info['MMcEvt.fPhi']
                event_data[event_type]['true_shower_primary_id'] = mc_info['MMcEvt.fPartId']
                event_data[event_type]['true_h_first_int'] = mc_info['MMcEvt.fZFirstInteraction']
                event_data[event_type]['true_core_x'] = mc_info['MMcEvt.fCoreX']
                event_data[event_type]['true_core_y'] = mc_info['MMcEvt.fCoreY']

            event_data[event_type]['image'] = np.concatenate(
                (event_data[event_type]['image'], charge))
            event_data[event_type]['pulse_time'] = np.concatenate(
                (event_data[event_type]['pulse_time'], arrival_time))
            event_data[event_type]['trigger_pattern'] = np.concatenate(
                (event_data[event_type]['trigger_pattern'], trigger_pattern))
            event_data[event_type]['stereo_event_number'] = np.concatenate(
                (event_data[event_type]['stereo_event_number'], stereo_event_number))

        if not is_mc:
            badpixelinfo = input_file['RunHeaders']['MBadPixelsCam.fArray.fInfo'].array(
                uproot.interpretation.jagged.AsJagged(
                    uproot.interpretation.numerical.AsDtype(np.dtype('>i4'))
                ), library="np")[0].reshape((4, 1183), order='F')

            # now we have 4 axes:
            # 0st axis: empty (?)
            # 1st axis: Unsuitable pixels
            # 2nd axis: Uncalibrated pixels (says why pixel is unsuitable)
            # 3rd axis: Bad hardware pixels (says why pixel is unsuitable)
            # Each axis cointains a 32bit integer encoding more information about the
            # specific problem, see MARS software, MBADPixelsPix.h
            # take first axis
            unsuitable_pix_bitinfo = badpixelinfo[1][:n_camera_pixels]
            # extract unsuitable bit:
            unsuitable_pix = np.zeros(n_camera_pixels, dtype=np.bool)
            for i in range(n_camera_pixels):
                unsuitable_pix[i] = int('\t{0:08b}'.format(
                    unsuitable_pix_bitinfo[i] & 0xff)[-2])
            event_data["monitoring_data"]['badpixelinfo'].append(unsuitable_pix)
            # save time interval of badpixel info:
            event_data["monitoring_data"]['badpixelinfoUnixRange'].append([event_unix[0], event_unix[-1]])

        # try to read Pedestals tree (soft fail if not present)
            try:
                pedestal_info = input_file['Pedestals'].arrays(
                    expressions=pedestal_array_list,
                    library="np"
                )

                pedestal_obs_day = Time(pedestal_info['MTimePedestals.fMjd'], format='mjd', scale='utc')
                pedestal_obs_day = np.round(pedestal_obs_day.to_value(format='unix', subfmt='float'))
                pedestal_obs_day = np.array([Decimal(str(x)) for x in pedestal_obs_day])

                pedestal_millisec = np.round(pedestal_info['MTimePedestals.fTime.fMilliSec'] * msec2sec, 3)
                pedestal_millisec = np.array([Decimal(str(x)) for x in pedestal_millisec])

                pedestal_nanosec = np.round(pedestal_info['MTimePedestals.fNanoSec'] * nsec2sec, 7)
                pedestal_nanosec = np.array([Decimal(str(x)) for x in pedestal_nanosec])

                pedestal_unix = pedestal_obs_day + pedestal_millisec + pedestal_nanosec
                event_data["monitoring_data"]['PedestalUnix'] = np.concatenate((event_data["monitoring_data"]['PedestalUnix'], pedestal_unix))

                n_pedestals = len(pedestal_unix)

                for quantity in ['Mean', 'Rms']:
                    for i_pedestal in range(n_pedestals):
                        event_data["monitoring_data"]['PedestalFundamental'][quantity].append(
                            pedestal_info[f'MPedPhotFundamental.fArray.f{quantity}'][i_pedestal][:n_camera_pixels])
                        event_data["monitoring_data"]['PedestalFromExtractor'][quantity].append(
                            pedestal_info[f'MPedPhotFromExtractor.fArray.f{quantity}'][i_pedestal][:n_camera_pixels])
                        event_data["monitoring_data"]['PedestalFromExtractorRndm'][quantity].append(
                            pedestal_info[f'MPedPhotFromExtractorRndm.fArray.f{quantity}'][i_pedestal][:n_camera_pixels])

            except KeyError:
                LOGGER.warning(
                    "Pedestals tree not present in file. Cleaning algorithm may fail.")

            event_data["monitoring_data"]['badpixelinfo'] = np.array(event_data["monitoring_data"]['badpixelinfo'])
            event_data["monitoring_data"]['badpixelinfoUnixRange'] = np.array(event_data["monitoring_data"]['badpixelinfoUnixRange'])
            # sort monitoring data:
            order = np.argsort(event_data["monitoring_data"]['PedestalUnix'])
            event_data["monitoring_data"]['PedestalUnix'] = event_data["monitoring_data"]['PedestalUnix'][order]

            for quantity in ['Mean', 'Rms']:
                event_data["monitoring_data"]['PedestalFundamental'][quantity] = np.array(
                    event_data["monitoring_data"]['PedestalFundamental'][quantity])
                event_data["monitoring_data"]['PedestalFromExtractor'][quantity] = np.array(
                    event_data["monitoring_data"]['PedestalFromExtractor'][quantity])
                event_data["monitoring_data"]['PedestalFromExtractorRndm'][quantity] = np.array(
                    event_data["monitoring_data"]['PedestalFromExtractorRndm'][quantity])

        if not is_mc:
            stereo_event_number = event_data["cosmics_stereo_events"]["stereo_event_number"]

            max_total_jumps = 100

            # check for bit flips in the stereo event ID:
            event_difference = np.diff(stereo_event_number.astype(int))
            event_difference_id = np.where(event_difference < 0)[0]

            if len(event_difference_id) > 0:
                LOGGER.warning(f'Warning: detected {len(event_difference_id)} bitflips in file {event_data["filename"]}')
                total_jumped_events = 0
                for i in event_difference_id:
                    jumped_events = int(stereo_event_number[i])-int(stereo_event_number[i+1])
                    total_jumped_events += jumped_events
                    LOGGER.warning(
                        f"Jump of L3 number backward from {stereo_event_number[i]} to "
                        f"{stereo_event_number[i+1]}; total jumped events so far: "
                        f"{total_jumped_events}"
                    )

                if total_jumped_events > max_total_jumps:
                    LOGGER.warning(
                        f"More than {max_total_jumps} in stereo trigger number; "
                        f"you may have to match events by timestamp at a later stage."
                    )

        return event_data


class PixelStatusContainer(Container):
    """
    Container for pixel status information
    It contains masks obtained by several data analysis steps
    At r0/r1 level only the hardware_mask is initialized
    """

    sample_time_range = Field(
        [], "Range of time of the pedestal events [t_min, t_max]", unit=u.s
    )

    hardware_failing_pixels = Field(
        None,
        "Boolean np array (True = failing pixel) from the hardware pixel status data ("
        "n_chan, n_pix)",
    )

    pedestal_failing_pixels = Field(
        None,
        "Boolean np array (True = failing pixel) from the pedestal data analysis ("
        "n_chan, n_pix)",
    )

    flatfield_failing_pixels = Field(
        None,
        "Boolean np array (True = failing pixel) from the flat-field data analysis ("
        "n_chan, n_pix)",
    )<|MERGE_RESOLUTION|>--- conflicted
+++ resolved
@@ -10,11 +10,8 @@
 import scipy
 import scipy.interpolate
 import numpy as np
-<<<<<<< HEAD
 from pathlib import Path
-=======
 from pkg_resources import resource_filename
->>>>>>> d7e1fde9
 from decimal import Decimal
 from astropy.coordinates import Angle
 from astropy import units as u
@@ -987,7 +984,10 @@
                 first_drive_report_time = Time(drive_data["mjd"][0], scale='utc', format='mjd')
                 last_drive_report_time = Time(drive_data["mjd"][-1], scale='utc', format='mjd')
 
-                LOGGER.warning(f"Interpolating events information from {len(drive_data['mjd'])} drive reports.")
+                if generate_pedestals:
+                    LOGGER.warning(f"Interpolating pedestals events information from {len(drive_data['mjd'])} drive reports.")
+                else:
+                    LOGGER.warning(f"Interpolating cosmic events information from {len(drive_data['mjd'])} drive reports.")
                 LOGGER.warning(f"Drive reports available from {first_drive_report_time.iso} to {last_drive_report_time.iso}.")
 
                 # Creating azimuth and zenith angles interpolators
@@ -1296,49 +1296,6 @@
             "pedestal_events": pedestal_cut,
         }
 
-        if not is_mc:
-            # Getting the telescope drive info
-            drive = input_file['Drive'].arrays(drive_array_list, library="np")
-
-            drive_mjd = drive['MReportDrive.fMjd']
-            drive_zd = drive['MReportDrive.fCurrentZd']
-            drive_az = drive['MReportDrive.fCurrentAz']
-            drive_ra = drive['MReportDrive.fRa'] * degrees_per_hour
-            drive_dec = drive['MReportDrive.fDec']
-
-            drive_data['mjd'] = np.concatenate((drive_data['mjd'], drive_mjd))
-            drive_data['zd'] = np.concatenate((drive_data['zd'], drive_zd))
-            drive_data['az'] = np.concatenate((drive_data['az'], drive_az))
-            drive_data['ra'] = np.concatenate((drive_data['ra'], drive_ra))
-            drive_data['dec'] = np.concatenate((drive_data['dec'], drive_dec))
-
-            if len(drive_mjd) < 3:
-                LOGGER.warning(f"File {uproot_file.file_path} has only {len(drive_mjd)} drive reports.")
-                if len(drive_mjd) == 0:
-                    raise MissingDriveReportError(f"File {uproot_file.file_path} does not have any drive report. Check if it was merpped correctly.")
-
-            # get only drive reports with unique times, otherwise interpolation fails.
-            drive_mjd_unique, unique_indices = np.unique(
-                drive_data['mjd'],
-                return_index=True
-            )
-            drive_zd_unique = drive_data['zd'][unique_indices]
-            drive_az_unique = drive_data['az'][unique_indices]
-            drive_ra_unique = drive_data['ra'][unique_indices]
-            drive_dec_unique = drive_data['dec'][unique_indices]
-
-            # Creating azimuth and zenith angles interpolators
-            drive_zd_pointing_interpolator = scipy.interpolate.interp1d(
-                drive_mjd_unique, drive_zd_unique, fill_value="extrapolate")
-            drive_az_pointing_interpolator = scipy.interpolate.interp1d(
-                drive_mjd_unique, drive_az_unique, fill_value="extrapolate")
-
-            # Creating RA and DEC interpolators
-            drive_ra_pointing_interpolator = scipy.interpolate.interp1d(
-                drive_mjd_unique, drive_ra_unique, fill_value="extrapolate")
-            drive_dec_pointing_interpolator = scipy.interpolate.interp1d(
-                drive_mjd_unique, drive_dec_unique, fill_value="extrapolate")
-
         for event_type in event_types:
 
             if event_type == "pedestal_events" and is_mc:
@@ -1378,22 +1335,6 @@
 
                 event_unix = event_obs_day + event_millisec + event_nanosec
                 event_data[event_type]['unix'] = np.concatenate((event_data[event_type]['unix'], event_unix))
-<<<<<<< HEAD
-=======
-                event_mjd = Time(event_data[event_type]['unix'], format='unix', scale='utc').to_value(format='mjd', subfmt='float')
-
-                first_drive_report_time = Time(drive_mjd_unique[0], scale='utc', format='mjd')
-                last_drive_report_time = Time(drive_mjd_unique[-1], scale='utc', format='mjd')
-
-                LOGGER.warning(f"Interpolating {event_type.replace('_', ' ')} information from {len(drive_data['mjd'])} drive reports.")
-                LOGGER.warning(f"Drive reports available from {first_drive_report_time.iso} to {last_drive_report_time.iso}.")
-
-                # Interpolating the drive pointing to the event time stamps
-                event_data[event_type]['pointing_zd'] = drive_zd_pointing_interpolator(event_mjd)
-                event_data[event_type]['pointing_az'] = drive_az_pointing_interpolator(event_mjd)
-                event_data[event_type]['pointing_ra'] = drive_ra_pointing_interpolator(event_mjd)
-                event_data[event_type]['pointing_dec'] = drive_dec_pointing_interpolator(event_mjd)
->>>>>>> d7e1fde9
 
             # Reading pointing information (in units of degrees):
             else:
