--- conflicted
+++ resolved
@@ -40,10 +40,7 @@
     CameraReadout,
     SizeType,
     ReflectorShape,
-<<<<<<< HEAD
-=======
     FocalLengthKind,
->>>>>>> 8e683c62
 )
 
 from .mars_datalevels import MARSDataLevel
@@ -55,9 +52,7 @@
     MC_SUMT_TRIGGER_PATTERN,
     DATA_MONO_SUMT_TRIGGER_PATTERN,
     PEDESTAL_TRIGGER_PATTERN,
-    DATA_STEREO_TRIGGER_PATTERN,
-    N_PIXELS,
-    N_SAMPLES,
+    DATA_STEREO_TRIGGER_PATTERN,  
 )
 
 __all__ = ["MAGICEventSource", "MARSDataLevel", "__version__"]
@@ -140,17 +135,10 @@
         help="Use mono events in MC stereo data (needed for mono analysis).",
     ).tag(config=True)
 
-<<<<<<< HEAD
-    focal_length_choice = CaselessStrEnum(
-        ["nominal", "effective"],
-        default_value="effective",
-        help="Which focal length to use when constructing the SubarrayDescription.",
-=======
     focal_length_choice = UseEnum(
         FocalLengthKind,
         default_value=FocalLengthKind.EFFECTIVE,
         help='Which focal length to use when constructing the SubarrayDescription.',
->>>>>>> 8e683c62
     ).tag(config=True)
 
     def __init__(self, input_url=None, config=None, parent=None, **kwargs):
@@ -685,17 +673,6 @@
             2: [-34.99, 24.02, 0.00] * u.m,
         }
 
-<<<<<<< HEAD
-        OPTICS = OpticsDescription(
-            "MAGIC",
-            n_mirrors=1,
-            reflector_shape=ReflectorShape.PARABOLIC,
-            size_type=SizeType.LST,
-            equivalent_focal_length=u.Quantity(17, u.m),
-            effective_focal_length=u.Quantity(17 * 1.0713, u.m),
-            mirror_area=u.Quantity(239.0, u.m**2),
-            n_mirror_tiles=964,
-=======
         equivalent_focal_length = u.Quantity(16.97, u.m)
         effective_focal_length = u.Quantity(17*1.0713, u.m)
 
@@ -708,7 +685,6 @@
             equivalent_focal_length=equivalent_focal_length,
             effective_focal_length=effective_focal_length,
             mirror_area=u.Quantity(239.0, u.m**2),
->>>>>>> 8e683c62
         )
 
         if self.focal_length_choice is FocalLengthKind.EFFECTIVE:
@@ -723,10 +699,7 @@
         # camera info from MAGICCam.camgeom.fits.gz file
         camera_geom = load_camera_geometry()
 
-<<<<<<< HEAD
-        pulse_shape_lo_gain = np.array([0.0, 1.0, 2.0, 1.0, 0.0])
-        pulse_shape_hi_gain = np.array([1.0, 2.0, 3.0, 2.0, 1.0])
-=======
+
         n_pixels = camera_geom.n_pixels
 
         n_samples_array_list = ["MRawRunHeader.fNumSamplesHiGain"]
@@ -748,7 +721,7 @@
 
         pulse_shape_lo_gain = np.array([0., 1., 2., 1., 0.])
         pulse_shape_hi_gain = np.array([1., 2., 3., 2., 1.])
->>>>>>> 8e683c62
+
         pulse_shape = np.vstack((pulse_shape_lo_gain, pulse_shape_hi_gain))
         sampling_speed = u.Quantity(
             self.files_[0]["RunHeaders"]["MRawRunHeader.fSamplingFrequency"].array(
@@ -758,22 +731,13 @@
             u.GHz,
         )
         camera_readout = CameraReadout(
-<<<<<<< HEAD
-            name="MAGICCam",
-=======
             name='MAGICCam',
->>>>>>> 8e683c62
             sampling_rate=sampling_speed,
             reference_pulse_shape=pulse_shape,
             reference_pulse_sample_width=u.Quantity(0.5, u.ns),
             n_channels=1,
-<<<<<<< HEAD
-            n_pixels=N_PIXELS,
-            n_samples=N_SAMPLES,
-=======
             n_pixels=n_pixels,
             n_samples=n_samples,
->>>>>>> 8e683c62
         )
 
         camera = CameraDescription("MAGICCam", camera_geom, camera_readout)
@@ -781,11 +745,7 @@
         camera.geometry.frame = CameraFrame(focal_length=focal_length)
 
         MAGIC_TEL_DESCRIPTION = TelescopeDescription(
-<<<<<<< HEAD
-            name="MAGIC", optics=OPTICS, camera=camera
-=======
             name='MAGIC', optics=OPTICS, camera=camera
->>>>>>> 8e683c62
         )
 
         MAGIC_TEL_DESCRIPTIONS = {1: MAGIC_TEL_DESCRIPTION, 2: MAGIC_TEL_DESCRIPTION}
@@ -860,19 +820,6 @@
 
         metadata = dict()
         metadata["file_list"] = self.file_list
-<<<<<<< HEAD
-        metadata["run_numbers"] = self.run_id
-        metadata["is_simulation"] = self.is_simulation
-        metadata["telescope"] = self.telescope
-        metadata["subrun_number"] = []
-        metadata["source_ra"] = []
-        metadata["source_dec"] = []
-        metadata["source_name"] = []
-        metadata["observation_mode"] = []
-        metadata["project_name"] = []
-        metadata["mars_version_sorcerer"] = []
-        metadata["root_version_sorcerer"] = []
-=======
         metadata['run_numbers'] = self.run_id
         metadata['is_simulation'] = self.is_simulation
         metadata['telescope'] = self.telescope
@@ -884,7 +831,6 @@
         metadata['project_name'] = []
         metadata['mars_version_sorcerer'] = []
         metadata['root_version_sorcerer'] = []
->>>>>>> 8e683c62
 
         for rootf in self.files_:
             meta_info_runh = rootf["RunHeaders"].arrays(
@@ -980,28 +926,6 @@
 
         simulation_config = dict()
 
-<<<<<<< HEAD
-        for run_number, rootf in zip(self.run_id, self.files_):
-            run_header_tree = rootf["RunHeaders"]
-            spectral_index = run_header_tree["MMcCorsikaRunHeader.fSlopeSpec"].array(
-                library="np"
-            )[0]
-            e_low = run_header_tree["MMcCorsikaRunHeader.fELowLim"].array(library="np")[
-                0
-            ]
-            e_high = run_header_tree["MMcCorsikaRunHeader.fEUppLim"].array(
-                library="np"
-            )[0]
-            corsika_version = run_header_tree[
-                "MMcCorsikaRunHeader.fCorsikaVersion"
-            ].array(library="np")[0]
-            site_height = run_header_tree["MMcCorsikaRunHeader.fHeightLev[10]"].array(
-                library="np"
-            )[0][0]
-            atm_model = run_header_tree["MMcCorsikaRunHeader.fAtmosphericModel"].array(
-                library="np"
-            )[0]
-=======
         for rootf in self.files_:
 
             run_header_tree = rootf['RunHeaders']
@@ -1011,7 +935,6 @@
             corsika_version = run_header_tree['MMcCorsikaRunHeader.fCorsikaVersion'].array(library="np")[0]
             site_height = run_header_tree['MMcCorsikaRunHeader.fHeightLev[10]'].array(library="np")[0][0]
             atm_model = run_header_tree['MMcCorsikaRunHeader.fAtmosphericModel'].array(library="np")[0]
->>>>>>> 8e683c62
             if self.mars_datalevel in [MARSDataLevel.CALIBRATED, MARSDataLevel.STAR]:
                 view_cone = run_header_tree[
                     "MMcRunHeader.fRandomPointingConeSemiAngle"
@@ -1198,24 +1121,17 @@
         return self._scheduling_blocks
 
     @property
-<<<<<<< HEAD
-=======
     def simulation_config(self):
         return self._simulation_config
 
     @property
->>>>>>> 8e683c62
     def datalevels(self):
         return (self.datalevel,)
 
     @property
     def obs_ids(self):
         # ToCheck: will this be compatible in the future, e.g. with merged MC files
-<<<<<<< HEAD
-        return self.observation_blocks
-=======
         return list(self.observation_blocks)
->>>>>>> 8e683c62
 
     def _get_badrmspixel_mask(self, event):
         """
